--- conflicted
+++ resolved
@@ -1,4 +1,3 @@
-<<<<<<< HEAD
 2.2.6
  * Fix AE in nodetool cfstats (backport CASSANDRA-10859) (CASSANDRA-11297)
  * Unresolved hostname leads to replace being ignored (CASSANDRA-11210)
@@ -26,10 +25,7 @@
  * Fix paging on DISTINCT queries repeats result when first row in partition changes
    (CASSANDRA-10010)
 Merged from 2.1:
-=======
-2.1.14
  * COPY FROM on large datasets: fix progress report and debug performance (CASSANDRA-11053)
->>>>>>> c3d2f26f
  * InvalidateKeys should have a weak ref to key cache (CASSANDRA-11176)
  * Don't remove FailureDetector history on removeEndpoint (CASSANDRA-10371)
  * Only notify if repair status changed (CASSANDRA-11172)
