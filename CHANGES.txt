--- conflicted
+++ resolved
@@ -1,4 +1,3 @@
-<<<<<<< HEAD
 2.1.0
  * Correctly remove tmplink files (CASSANDRA-7803)
  * (cqlsh) Fix column name formatting for functions, CAS operations,
@@ -7,11 +6,8 @@
    values (CASSANDRA-7792)
  * Fix ordering of static cells (CASSANDRA-7763)
 Merged from 2.0:
-=======
-2.0.11:
  * Always reject inequality on the partition key without token()
    (CASSANDRA-7722)
->>>>>>> 20150727
  * Always send Paxos commit to all replicas (CASSANDRA-7479)
  * Don't send schema change responses and events for no-op DDL
    statements (CASSANDRA-7600)
