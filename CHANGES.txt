--- conflicted
+++ resolved
@@ -1,4 +1,3 @@
-<<<<<<< HEAD
 2.0.4
  * add client encryption support to sstableloader (CASSANDRA-6378)
  * Fix accept() loop for SSL sockets post-shutdown (CASSANDRA-6468)
@@ -13,18 +12,8 @@
  * Add millisecond precision formats to the timestamp parser (CASSANDRA-6395)
  * Expose a total memtable size metric for a CF (CASSANDRA-6391)
  * cqlsh: handle symlinks properly (CASSANDRA-6425)
- * Don't resubmit counter mutation runnables internally (CASSANDRA-6427)
  * Fix potential infinite loop when paging query with IN (CASSANDRA-6464)
 Merged from 1.2:
-=======
-1.2.14
- * Allow executing CREATE statements multiple times (CASSANDRA-6471)
- * Don't send confusing info with timeouts (CASSANDRA-6491)
- * Don't resubmit counter mutation runnables internally (CASSANDRA-6427)
- * Don't drop local mutations without a trace (CASSANDRA-6510)
-
-1.2.13
->>>>>>> 38642c5b
  * Improved error message on bad properties in DDL queries (CASSANDRA-6453)
  * Randomize batchlog candidates selection (CASSANDRA-6481)
  * Fix thundering herd on endpoint cache invalidation (CASSANDRA-6345, 6485)
@@ -43,6 +32,8 @@
  * Fix handling of concurrent directory creation failure (CASSANDRA-6459)
  * Allow executing CREATE statements multiple times (CASSANDRA-6471)
  * Don't send confusing info with timeouts (CASSANDRA-6491)
+ * Don't resubmit counter mutation runnables internally (CASSANDRA-6427)
+ * Don't drop local mutations without a trace (CASSANDRA-6510)
 
 
 2.0.3
