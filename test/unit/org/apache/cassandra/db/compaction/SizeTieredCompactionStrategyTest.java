--- conflicted
+++ resolved
@@ -183,76 +183,4 @@
         assertEquals(String.format("bucket hotness (%f) should be close to %f", bucket.right, expectedBucketHotness),
                      expectedBucketHotness, bucket.right, 1.0);
     }
-<<<<<<< HEAD
-
-    @Test
-    public void testFilterColdSSTables() throws Exception
-    {
-        String ksname = KEYSPACE1;
-        String cfname = "Standard1";
-        Keyspace keyspace = Keyspace.open(ksname);
-        ColumnFamilyStore cfs = keyspace.getColumnFamilyStore(cfname);
-        cfs.truncateBlocking();
-        cfs.disableAutoCompaction();
-
-        ByteBuffer value = ByteBuffer.wrap(new byte[100]);
-
-        // create 10 sstables
-        int numSSTables = 10;
-        for (int r = 0; r < numSSTables; r++)
-        {
-            DecoratedKey key = Util.dk(String.valueOf(r));
-            Mutation rm = new Mutation(ksname, key.getKey());
-            rm.add(cfname, Util.cellname("column"), value, 0);
-            rm.applyUnsafe();
-            cfs.forceBlockingFlush();
-        }
-        cfs.forceBlockingFlush();
-
-        List<SSTableReader> filtered;
-        List<SSTableReader> sstrs = new ArrayList<>(cfs.getSSTables());
-
-        for (SSTableReader sstr : sstrs)
-            sstr.overrideReadMeter(null);
-        filtered = filterColdSSTables(sstrs, 0.05, 0);
-        assertEquals("when there are no read meters, no sstables should be filtered", sstrs.size(), filtered.size());
-
-        for (SSTableReader sstr : sstrs)
-            sstr.overrideReadMeter(new RestorableMeter(0.0, 0.0));
-        filtered = filterColdSSTables(sstrs, 0.05, 0);
-        assertEquals("when all read meters are zero, no sstables should be filtered", sstrs.size(), filtered.size());
-
-        // leave all read rates at 0 besides one
-        sstrs.get(0).overrideReadMeter(new RestorableMeter(1000.0, 1000.0));
-        filtered = filterColdSSTables(sstrs, 0.05, 0);
-        assertEquals("there should only be one hot sstable", 1, filtered.size());
-        assertEquals(1000.0, filtered.get(0).getReadMeter().twoHourRate(), 0.5);
-
-        // the total read rate is 100, and we'll set a threshold of 2.5%, so two of the sstables with read
-        // rate 1.0 should be ignored, but not the third
-        for (SSTableReader sstr : sstrs)
-            sstr.overrideReadMeter(new RestorableMeter(0.0, 0.0));
-        sstrs.get(0).overrideReadMeter(new RestorableMeter(97.0, 97.0));
-        sstrs.get(1).overrideReadMeter(new RestorableMeter(1.0, 1.0));
-        sstrs.get(2).overrideReadMeter(new RestorableMeter(1.0, 1.0));
-        sstrs.get(3).overrideReadMeter(new RestorableMeter(1.0, 1.0));
-
-        filtered = filterColdSSTables(sstrs, 0.025, 0);
-        assertEquals(2, filtered.size());
-        assertEquals(98.0, filtered.get(0).getReadMeter().twoHourRate() + filtered.get(1).getReadMeter().twoHourRate(), 0.5);
-
-        // make sure a threshold of 0.0 doesn't result in any sstables being filtered
-        for (SSTableReader sstr : sstrs)
-            sstr.overrideReadMeter(new RestorableMeter(1.0, 1.0));
-        filtered = filterColdSSTables(sstrs, 0.0, 0);
-        assertEquals(sstrs.size(), filtered.size());
-
-        // just for fun, set a threshold where all sstables are considered cold
-        for (SSTableReader sstr : sstrs)
-            sstr.overrideReadMeter(new RestorableMeter(1.0, 1.0));
-        filtered = filterColdSSTables(sstrs, 1.0, 0);
-        assertTrue(filtered.isEmpty());
-    }
-=======
->>>>>>> f6d0cf39
 }