package org.apache.cassandra.db;
/*
 *
 * Licensed to the Apache Software Foundation (ASF) under one
 * or more contributor license agreements.  See the NOTICE file
 * distributed with this work for additional information
 * regarding copyright ownership.  The ASF licenses this file
 * to you under the Apache License, Version 2.0 (the
 * "License"); you may not use this file except in compliance
 * with the License.  You may obtain a copy of the License at
 *
 *   http://www.apache.org/licenses/LICENSE-2.0
 *
 * Unless required by applicable law or agreed to in writing,
 * software distributed under the License is distributed on an
 * "AS IS" BASIS, WITHOUT WARRANTIES OR CONDITIONS OF ANY
 * KIND, either express or implied.  See the License for the
 * specific language governing permissions and limitations
 * under the License.
 *
 */

import java.io.*;
<<<<<<< HEAD
import java.lang.reflect.Field;
import java.lang.reflect.Modifier;
import java.nio.ByteBuffer;
import java.util.Arrays;
=======
import java.nio.ByteBuffer;
import java.util.Collections;
>>>>>>> db127a10
import java.util.HashSet;
import java.util.Iterator;
import java.util.List;
import java.util.Set;
import java.util.concurrent.ExecutionException;

<<<<<<< HEAD
import org.apache.cassandra.io.compress.CompressionParameters;
import org.apache.cassandra.io.compress.SnappyCompressor;
=======
import org.apache.cassandra.cql3.QueryProcessor;
import org.apache.cassandra.exceptions.ConfigurationException;
import org.apache.cassandra.exceptions.RequestExecutionException;
import org.apache.cassandra.io.compress.CompressionMetadata;
import org.apache.cassandra.utils.UUIDGen;
>>>>>>> db127a10
import org.apache.commons.lang3.StringUtils;
import org.junit.BeforeClass;
import org.junit.Test;
import org.junit.runner.RunWith;

import org.apache.cassandra.config.CFMetaData;
import org.apache.cassandra.config.KSMetaData;
import org.apache.cassandra.config.Schema;
import org.apache.cassandra.cql3.Operator;
import org.apache.cassandra.cql3.QueryProcessor;
import org.apache.cassandra.cql3.UntypedResultSet;
import org.apache.cassandra.db.columniterator.IdentityQueryFilter;
import org.apache.cassandra.db.compaction.CompactionManager;
import org.apache.cassandra.db.compaction.Scrubber;
import org.apache.cassandra.db.index.SecondaryIndex;
import org.apache.cassandra.db.marshal.*;
import org.apache.cassandra.exceptions.ConfigurationException;
import org.apache.cassandra.exceptions.RequestExecutionException;
import org.apache.cassandra.exceptions.WriteTimeoutException;
import org.apache.cassandra.io.sstable.Component;
import org.apache.cassandra.io.sstable.Descriptor;
import org.apache.cassandra.io.sstable.SSTableRewriter;
import org.apache.cassandra.io.sstable.format.SSTableFormat;
import org.apache.cassandra.io.sstable.format.SSTableReader;
import org.apache.cassandra.locator.SimpleStrategy;
import org.apache.cassandra.OrderedJUnit4ClassRunner;
import org.apache.cassandra.SchemaLoader;
import org.apache.cassandra.service.StorageService;
import org.apache.cassandra.Util;
import org.apache.cassandra.utils.ByteBufferUtil;
import org.apache.cassandra.utils.UUIDGen;

import static org.junit.Assert.*;

import static org.apache.cassandra.Util.cellname;
import static org.apache.cassandra.Util.column;

import static junit.framework.Assert.assertNotNull;
import static org.junit.Assert.assertEquals;
import static org.junit.Assert.assertTrue;
import static org.junit.Assert.fail;
import static org.junit.Assume.assumeTrue;

@RunWith(OrderedJUnit4ClassRunner.class)
public class ScrubTest
{
<<<<<<< HEAD
    public static final String KEYSPACE = "Keyspace1";
    public static final String CF = "Standard1";
    public static final String CF2 = "Standard2";
    public static final String CF3 = "Standard3";
    public static final String COUNTER_CF = "Counter1";
    public static final String CF_UUID = "UUIDKeys";
    public static final String CF_INDEX1 = "Indexed1";
    public static final String CF_INDEX2 = "Indexed2";

    public static final String COL_KEYS_INDEX = "birthdate";
    public static final String COL_COMPOSITES_INDEX = "col1";
    public static final String COL_NON_INDEX = "notanindexcol";

    @BeforeClass
    public static void defineSchema() throws ConfigurationException
    {
        SchemaLoader.loadSchema();
        SchemaLoader.createKeyspace(KEYSPACE,
                                    SimpleStrategy.class,
                                    KSMetaData.optsWithRF(1),
                                    SchemaLoader.standardCFMD(KEYSPACE, CF),
                                    SchemaLoader.standardCFMD(KEYSPACE, CF2),
                                    SchemaLoader.standardCFMD(KEYSPACE, CF3),
                                    SchemaLoader.standardCFMD(KEYSPACE, COUNTER_CF)
                                                .defaultValidator(CounterColumnType.instance)
                                                .compressionParameters(SchemaLoader.getCompressionParameters()),
                                    SchemaLoader.standardCFMD(KEYSPACE, CF_UUID).keyValidator(UUIDType.instance),
                                    SchemaLoader.indexCFMD(KEYSPACE, CF_INDEX1, true),
                                    SchemaLoader.compositeIndexCFMD(KEYSPACE, CF_INDEX2, true));
=======
    public String KEYSPACE = "Keyspace1";
    public String CF = "Standard1";
    public String CF3 = "Standard2";
    public String COUNTER_CF = "Counter1";
    private static Integer COMPRESSION_CHUNK_LENGTH = 4096;

    @BeforeClass
    public static void loadSchema() throws ConfigurationException
    {
        loadSchema(COMPRESSION_CHUNK_LENGTH);
>>>>>>> db127a10
    }

    @Test
    public void testScrubOneRow() throws ExecutionException, InterruptedException
    {
        CompactionManager.instance.disableAutoCompaction();
        Keyspace keyspace = Keyspace.open(KEYSPACE);
        ColumnFamilyStore cfs = keyspace.getColumnFamilyStore(CF);
        cfs.clearUnsafe();

        List<Row> rows;

        // insert data and verify we get it back w/ range query
        fillCF(cfs, 1);
        rows = cfs.getRangeSlice(Util.range("", ""), null, new IdentityQueryFilter(), 1000);
        assertEquals(1, rows.size());

        CompactionManager.instance.performScrub(cfs, false);

        // check data is still there
        rows = cfs.getRangeSlice(Util.range("", ""), null, new IdentityQueryFilter(), 1000);
        assertEquals(1, rows.size());
    }

    @Test
    public void testScrubCorruptedCounterRow() throws IOException, WriteTimeoutException
    {
        // When compression is enabled, for testing corrupted chunks we need enough partitions to cover
        // at least 3 chunks of size COMPRESSION_CHUNK_LENGTH
        int numPartitions = 1000;

        CompactionManager.instance.disableAutoCompaction();
        Keyspace keyspace = Keyspace.open(KEYSPACE);
        ColumnFamilyStore cfs = keyspace.getColumnFamilyStore(COUNTER_CF);
        cfs.clearUnsafe();

        fillCounterCF(cfs, numPartitions);

        List<Row> rows = cfs.getRangeSlice(Util.range("", ""), null, new IdentityQueryFilter(), numPartitions*10);
        assertEquals(numPartitions, rows.size());
        assertEquals(1, cfs.getSSTables().size());

        SSTableReader sstable = cfs.getSSTables().iterator().next();

        //make sure to override at most 1 chunk when compression is enabled
        overrideWithGarbage(sstable, ByteBufferUtil.bytes("0"), ByteBufferUtil.bytes("1"));

        // with skipCorrupted == false, the scrub is expected to fail
        Scrubber scrubber = new Scrubber(cfs, sstable, false, false);
        try
        {
            scrubber.scrub();
            fail("Expected a CorruptSSTableException to be thrown");
        }
        catch (IOError err) {}

        // with skipCorrupted == true, the corrupt row will be skipped
        Scrubber.ScrubResult scrubResult;
        scrubber = new Scrubber(cfs, sstable, true, false);
        scrubResult = scrubber.scrubWithResult();
        scrubber.close();

        assertNotNull(scrubResult);

        boolean compression = Boolean.parseBoolean(System.getProperty("cassandra.test.compression", "false"));
        if (compression)
        {
            assertEquals(0, scrubResult.emptyRows);
            assertEquals(numPartitions, scrubResult.badRows + scrubResult.goodRows);
            //because we only corrupted 1 chunk and we chose enough partitions to cover at least 3 chunks
            assertTrue(scrubResult.goodRows >= scrubResult.badRows * 2);
        }
        else
        {
            assertEquals(0, scrubResult.emptyRows);
            assertEquals(1, scrubResult.badRows);
            assertEquals(numPartitions-1, scrubResult.goodRows);
        }
        assertEquals(1, cfs.getSSTables().size());

        rows = cfs.getRangeSlice(Util.range("", ""), null, new IdentityQueryFilter(), 1000);
        assertEquals(scrubResult.goodRows, rows.size());
    }

    @Test
    public void testScrubCorruptedRowInSmallFile() throws IOException, WriteTimeoutException
    {
        // cannot test this with compression
        assumeTrue(!Boolean.parseBoolean(System.getProperty("cassandra.test.compression", "false")));

        CompactionManager.instance.disableAutoCompaction();
        Keyspace keyspace = Keyspace.open(KEYSPACE);
        ColumnFamilyStore cfs = keyspace.getColumnFamilyStore(COUNTER_CF);
        cfs.clearUnsafe();

        fillCounterCF(cfs, 2);

        List<Row> rows = cfs.getRangeSlice(Util.range("", ""), null, new IdentityQueryFilter(), 1000);
        assertEquals(2, rows.size());

<<<<<<< HEAD
        overrdeWithGarbage(cfs, ByteBufferUtil.bytes("0"), ByteBufferUtil.bytes("1"));

        SSTableReader sstable = cfs.getSSTables().iterator().next();
=======
        SSTableReader sstable = cfs.getSSTables().iterator().next();

        // overwrite one row with garbage
        overrideWithGarbage(sstable, ByteBufferUtil.bytes("0"), ByteBufferUtil.bytes("1"));
>>>>>>> db127a10

        // with skipCorrupted == false, the scrub is expected to fail
        try(Scrubber scrubber = new Scrubber(cfs, sstable, false, false))
        {
            scrubber.scrub();
            fail("Expected a CorruptSSTableException to be thrown");
        }
        catch (IOError err) {}

        // with skipCorrupted == true, the corrupt row will be skipped
        try(Scrubber scrubber = new Scrubber(cfs, sstable, true, false))
        {
            scrubber.scrub();
        }
        assertEquals(1, cfs.getSSTables().size());

        // verify that we can read all of the rows, and there is now one less row
        rows = cfs.getRangeSlice(Util.range("", ""), null, new IdentityQueryFilter(), 1000);
        assertEquals(1, rows.size());
    }

    @Test
<<<<<<< HEAD
    public void testScrubCorruptedCounterRowNoEarlyOpen() throws IOException, WriteTimeoutException
    {
        long oldOpenVal = SSTableRewriter.getOpenInterval();
        try
        {
            SSTableRewriter.overrideOpenInterval(Long.MAX_VALUE);
            testScrubCorruptedCounterRow();
        }
        finally
        {
            SSTableRewriter.overrideOpenInterval(oldOpenVal);
        }
=======
    public void testScrubOneRowWithCorruptedKey() throws IOException, ExecutionException, InterruptedException, ConfigurationException
    {
        // cannot test this with compression
        assumeTrue(!Boolean.parseBoolean(System.getProperty("cassandra.test.compression", "false")));

        CompactionManager.instance.disableAutoCompaction();
        Keyspace keyspace = Keyspace.open(KEYSPACE);
        ColumnFamilyStore cfs = keyspace.getColumnFamilyStore(CF);
        cfs.clearUnsafe();

        List<Row> rows;

        // insert data and verify we get it back w/ range query
        fillCF(cfs, 4);
        rows = cfs.getRangeSlice(Util.range("", ""), null, new IdentityQueryFilter(), 1000);
        assertEquals(4, rows.size());

        SSTableReader sstable = cfs.getSSTables().iterator().next();
        overrideWithGarbage(sstable, 0, 2);

        CompactionManager.instance.performScrub(cfs, false);

        // check data is still there
        rows = cfs.getRangeSlice(Util.range("", ""), null, new IdentityQueryFilter(), 1000);
        assertEquals(4, rows.size());
>>>>>>> db127a10
    }

    @Test
    public void testScrubDeletedRow() throws ExecutionException, InterruptedException
    {
        CompactionManager.instance.disableAutoCompaction();
        Keyspace keyspace = Keyspace.open(KEYSPACE);
        ColumnFamilyStore cfs = keyspace.getColumnFamilyStore(CF2);
        cfs.clearUnsafe();

        ColumnFamily cf = ArrayBackedSortedColumns.factory.create(KEYSPACE, CF2);
        cf.delete(new DeletionInfo(0, 1)); // expired tombstone
        Mutation rm = new Mutation(KEYSPACE, ByteBufferUtil.bytes(1), cf);
        rm.applyUnsafe();
        cfs.forceBlockingFlush();

        CompactionManager.instance.performScrub(cfs, false);
        assert cfs.getSSTables().isEmpty();
    }

    @Test
    public void testScrubMultiRow() throws ExecutionException, InterruptedException
    {
        CompactionManager.instance.disableAutoCompaction();
        Keyspace keyspace = Keyspace.open(KEYSPACE);
        ColumnFamilyStore cfs = keyspace.getColumnFamilyStore(CF);
        cfs.clearUnsafe();

        List<Row> rows;

        // insert data and verify we get it back w/ range query
        fillCF(cfs, 10);
        rows = cfs.getRangeSlice(Util.range("", ""), null, new IdentityQueryFilter(), 1000);
        assertEquals(10, rows.size());

        CompactionManager.instance.performScrub(cfs, false);

        // check data is still there
        rows = cfs.getRangeSlice(Util.range("", ""), null, new IdentityQueryFilter(), 1000);
        assertEquals(10, rows.size());
    }

    @Test
    public void testScrubOutOfOrder() throws Exception
    {
        CompactionManager.instance.disableAutoCompaction();
        Keyspace keyspace = Keyspace.open(KEYSPACE);
        String columnFamily = CF3;
        ColumnFamilyStore cfs = keyspace.getColumnFamilyStore(columnFamily);
        cfs.clearUnsafe();

        /*
         * Code used to generate an outOfOrder sstable. The test for out-of-order key in SSTableWriter must also be commented out.
         * The test also assumes an ordered partitioner.
         *
        ColumnFamily cf = ArrayBackedSortedColumns.factory.create(cfs.metadata);
        cf.addColumn(new BufferCell(ByteBufferUtil.bytes("someName"), ByteBufferUtil.bytes("someValue"), 0L));

        SSTableWriter writer = new SSTableWriter(cfs.getTempSSTablePath(new File(System.getProperty("corrupt-sstable-root"))),
                                                 cfs.metadata.getIndexInterval(),
                                                 cfs.metadata,
                                                 cfs.partitioner,
                                                 SSTableMetadata.createCollector(BytesType.instance));
        writer.append(Util.dk("a"), cf);
        writer.append(Util.dk("b"), cf);
        writer.append(Util.dk("z"), cf);
        writer.append(Util.dk("c"), cf);
        writer.append(Util.dk("y"), cf);
        writer.append(Util.dk("d"), cf);
        writer.closeAndOpenReader();
        */

        String root = System.getProperty("corrupt-sstable-root");
        assert root != null;

        File rootDir = new File(root);
        assert rootDir.isDirectory();
        Descriptor desc = new Descriptor("jb", rootDir, KEYSPACE, columnFamily, 1, Descriptor.Type.FINAL, SSTableFormat.Type.LEGACY);
        CFMetaData metadata = Schema.instance.getCFMetaData(desc.ksname, desc.cfname);

        try
        {
            SSTableReader.open(desc, metadata);
            fail("SSTR validation should have caught the out-of-order rows");
        }
        catch (IllegalStateException ise) { /* this is expected */ }

        // open without validation for scrubbing
        Set<Component> components = new HashSet<>();
        components.add(Component.COMPRESSION_INFO);
        components.add(Component.DATA);
        components.add(Component.PRIMARY_INDEX);
        components.add(Component.FILTER);
        components.add(Component.STATS);
        components.add(Component.SUMMARY);
        components.add(Component.TOC);
        SSTableReader sstable = SSTableReader.openNoValidation(desc, components, cfs);

        try(Scrubber scrubber = new Scrubber(cfs, sstable, false, true))
        {
            scrubber.scrub();
        }
        cfs.loadNewSSTables();
        List<Row> rows = cfs.getRangeSlice(Util.range("", ""), null, new IdentityQueryFilter(), 1000);
        assert isRowOrdered(rows) : "Scrub failed: " + rows;
        assert rows.size() == 6 : "Got " + rows.size();
    }

<<<<<<< HEAD
    private void overrdeWithGarbage(ColumnFamilyStore cfs, ByteBuffer key1, ByteBuffer key2) throws IOException
    {
        SSTableReader sstable = cfs.getSSTables().iterator().next();

        // overwrite one row with garbage
        long row0Start = sstable.getPosition(RowPosition.ForKey.get(key1, sstable.partitioner), SSTableReader.Operator.EQ).position;
        long row1Start = sstable.getPosition(RowPosition.ForKey.get(key2, sstable.partitioner), SSTableReader.Operator.EQ).position;
        long startPosition = row0Start < row1Start ? row0Start : row1Start;
        long endPosition = row0Start < row1Start ? row1Start : row0Start;

=======
    private void overrideWithGarbage(SSTableReader sstable, ByteBuffer key1, ByteBuffer key2) throws IOException
    {
        boolean compression = Boolean.parseBoolean(System.getProperty("cassandra.test.compression", "false"));
        long startPosition, endPosition;

        if (compression)
        { // overwrite with garbage the compression chunks from key1 to key2
            CompressionMetadata compData = CompressionMetadata.create(sstable.getFilename());

            CompressionMetadata.Chunk chunk1 = compData.chunkFor(
                    sstable.getPosition(RowPosition.ForKey.get(key1, sstable.partitioner), SSTableReader.Operator.EQ).position);
            CompressionMetadata.Chunk chunk2 = compData.chunkFor(
                    sstable.getPosition(RowPosition.ForKey.get(key2, sstable.partitioner), SSTableReader.Operator.EQ).position);

            startPosition = Math.min(chunk1.offset, chunk2.offset);
            endPosition = Math.max(chunk1.offset + chunk1.length, chunk2.offset + chunk2.length);
        }
        else
        { // overwrite with garbage from key1 to key2
            long row0Start = sstable.getPosition(RowPosition.ForKey.get(key1, sstable.partitioner), SSTableReader.Operator.EQ).position;
            long row1Start = sstable.getPosition(RowPosition.ForKey.get(key2, sstable.partitioner), SSTableReader.Operator.EQ).position;
            startPosition = Math.min(row0Start, row1Start);
            endPosition = Math.max(row0Start, row1Start);
        }

        overrideWithGarbage(sstable, startPosition, endPosition);
    }

    private void overrideWithGarbage(SSTableReader sstable, long startPosition, long endPosition) throws IOException
    {
>>>>>>> db127a10
        RandomAccessFile file = new RandomAccessFile(sstable.getFilename(), "rw");
        file.seek(startPosition);
        file.writeBytes(StringUtils.repeat('z', (int) (endPosition - startPosition)));
        file.close();
    }

    private static boolean isRowOrdered(List<Row> rows)
    {
        DecoratedKey prev = null;
        for (Row row : rows)
        {
            if (prev != null && prev.compareTo(row.key) > 0)
                return false;
            prev = row.key;
        }
        return true;
    }

    protected void fillCF(ColumnFamilyStore cfs, int rowsPerSSTable)
    {
        for (int i = 0; i < rowsPerSSTable; i++)
        {
            String key = String.valueOf(i);
            ColumnFamily cf = ArrayBackedSortedColumns.factory.create(KEYSPACE, CF);
            cf.addColumn(column("c1", "1", 1L));
            cf.addColumn(column("c2", "2", 1L));
            Mutation rm = new Mutation(KEYSPACE, ByteBufferUtil.bytes(key), cf);
            rm.applyUnsafe();
        }

        cfs.forceBlockingFlush();
    }

    private void fillIndexCF(ColumnFamilyStore cfs, boolean composite, long ... values)
    {
        assertTrue(values.length % 2 == 0);
        for (int i = 0; i < values.length; i +=2)
        {
            String key = String.valueOf(i);
            ColumnFamily cf = ArrayBackedSortedColumns.factory.create(KEYSPACE, cfs.name);
            if (composite)
            {
                String clusterKey = "c" + key;
                cf.addColumn(column(clusterKey, COL_COMPOSITES_INDEX, values[i], 1L));
                cf.addColumn(column(clusterKey, COL_NON_INDEX, values[i + 1], 1L));
            }
            else
            {
                cf.addColumn(column(COL_KEYS_INDEX, values[i], 1L));
                cf.addColumn(column(COL_NON_INDEX, values[i + 1], 1L));
            }
            Mutation rm = new Mutation(KEYSPACE, ByteBufferUtil.bytes(key), cf);
            rm.applyUnsafe();
        }

        cfs.forceBlockingFlush();
    }

    protected void fillCounterCF(ColumnFamilyStore cfs, int rowsPerSSTable) throws WriteTimeoutException
    {
        for (int i = 0; i < rowsPerSSTable; i++)
        {
            String key = String.valueOf(i);
            ColumnFamily cf = ArrayBackedSortedColumns.factory.create(KEYSPACE, COUNTER_CF);
            Mutation rm = new Mutation(KEYSPACE, ByteBufferUtil.bytes(key), cf);
            rm.addCounter(COUNTER_CF, cellname("Column1"), 100);
            CounterMutation cm = new CounterMutation(rm, ConsistencyLevel.ONE);
            cm.apply();
        }

        cfs.forceBlockingFlush();
    }

    @Test
    public void testScrubColumnValidation() throws InterruptedException, RequestExecutionException, ExecutionException
    {
        QueryProcessor.process(String.format("CREATE TABLE \"%s\".test_compact_static_columns (a bigint, b timeuuid, c boolean static, d text, PRIMARY KEY (a, b))", KEYSPACE), ConsistencyLevel.ONE);

        Keyspace keyspace = Keyspace.open(KEYSPACE);
        ColumnFamilyStore cfs = keyspace.getColumnFamilyStore("test_compact_static_columns");

        QueryProcessor.executeInternal(String.format("INSERT INTO \"%s\".test_compact_static_columns (a, b, c, d) VALUES (123, c3db07e8-b602-11e3-bc6b-e0b9a54a6d93, true, 'foobar')", KEYSPACE));
        cfs.forceBlockingFlush();
        CompactionManager.instance.performScrub(cfs, false);
    }

    /**
     * Tests CASSANDRA-6892 (key aliases being used improperly for validation)
     */
    @Test
    public void testColumnNameEqualToDefaultKeyAlias() throws ExecutionException, InterruptedException
    {
        Keyspace keyspace = Keyspace.open(KEYSPACE);
        ColumnFamilyStore cfs = keyspace.getColumnFamilyStore(CF_UUID);

        ColumnFamily cf = ArrayBackedSortedColumns.factory.create(KEYSPACE, CF_UUID);
        cf.addColumn(column(CFMetaData.DEFAULT_KEY_ALIAS, "not a uuid", 1L));
        Mutation mutation = new Mutation(KEYSPACE, ByteBufferUtil.bytes(UUIDGen.getTimeUUID()), cf);
        mutation.applyUnsafe();
        cfs.forceBlockingFlush();
        CompactionManager.instance.performScrub(cfs, false);

        assertEquals(1, cfs.getSSTables().size());
    }

    /**
     * For CASSANDRA-6892 too, check that for a compact table with one cluster column, we can insert whatever
     * we want as value for the clustering column, including something that would conflict with a CQL column definition.
     */
    @Test
    public void testValidationCompactStorage() throws Exception
    {
        QueryProcessor.process(String.format("CREATE TABLE \"%s\".test_compact_dynamic_columns (a int, b text, c text, PRIMARY KEY (a, b)) WITH COMPACT STORAGE", KEYSPACE), ConsistencyLevel.ONE);

        Keyspace keyspace = Keyspace.open(KEYSPACE);
        ColumnFamilyStore cfs = keyspace.getColumnFamilyStore("test_compact_dynamic_columns");

        QueryProcessor.executeInternal(String.format("INSERT INTO \"%s\".test_compact_dynamic_columns (a, b, c) VALUES (0, 'a', 'foo')", KEYSPACE));
        QueryProcessor.executeInternal(String.format("INSERT INTO \"%s\".test_compact_dynamic_columns (a, b, c) VALUES (0, 'b', 'bar')", KEYSPACE));
        QueryProcessor.executeInternal(String.format("INSERT INTO \"%s\".test_compact_dynamic_columns (a, b, c) VALUES (0, 'c', 'boo')", KEYSPACE));
        cfs.forceBlockingFlush();
        CompactionManager.instance.performScrub(cfs, true);

        // Scrub is silent, but it will remove broken records. So reading everything back to make sure nothing to "scrubbed away"
        UntypedResultSet rs = QueryProcessor.executeInternal(String.format("SELECT * FROM \"%s\".test_compact_dynamic_columns", KEYSPACE));
        assertEquals(3, rs.size());

        Iterator<UntypedResultSet.Row> iter = rs.iterator();
        assertEquals("foo", iter.next().getString("c"));
        assertEquals("bar", iter.next().getString("c"));
        assertEquals("boo", iter.next().getString("c"));
    }

    @Test /* CASSANDRA-5174 */
    public void testScrubKeysIndex_preserveOrder() throws IOException, ExecutionException, InterruptedException
    {
        //If the partitioner preserves the order then SecondaryIndex uses BytesType comparator,
        // otherwise it uses LocalByPartitionerType
        setKeyComparator(BytesType.instance);
        testScrubIndex(CF_INDEX1, COL_KEYS_INDEX, false, true);
    }

    @Test /* CASSANDRA-5174 */
    public void testScrubCompositeIndex_preserveOrder() throws IOException, ExecutionException, InterruptedException
    {
        setKeyComparator(BytesType.instance);
        testScrubIndex(CF_INDEX2, COL_COMPOSITES_INDEX, true, true);
    }

    @Test /* CASSANDRA-5174 */
    public void testScrubKeysIndex() throws IOException, ExecutionException, InterruptedException
    {
        setKeyComparator(new LocalByPartionerType(StorageService.getPartitioner()));
        testScrubIndex(CF_INDEX1, COL_KEYS_INDEX, false, true);
    }

    @Test /* CASSANDRA-5174 */
    public void testScrubCompositeIndex() throws IOException, ExecutionException, InterruptedException
    {
        setKeyComparator(new LocalByPartionerType(StorageService.getPartitioner()));
        testScrubIndex(CF_INDEX2, COL_COMPOSITES_INDEX, true, true);
    }

    @Test /* CASSANDRA-5174 */
    public void testFailScrubKeysIndex() throws IOException, ExecutionException, InterruptedException
    {
        testScrubIndex(CF_INDEX1, COL_KEYS_INDEX, false, false);
    }

    @Test /* CASSANDRA-5174 */
    public void testFailScrubCompositeIndex() throws IOException, ExecutionException, InterruptedException
    {
        testScrubIndex(CF_INDEX2, COL_COMPOSITES_INDEX, true, false);
    }

    @Test /* CASSANDRA-5174 */
    public void testScrubTwice() throws IOException, ExecutionException, InterruptedException
    {
        testScrubIndex(CF_INDEX1, COL_KEYS_INDEX, false, true, true);
    }

    /** The SecondaryIndex class is used for custom indexes so to avoid
     * making a public final field into a private field with getters
     * and setters, we resort to this hack in order to test it properly
     * since it can have two values which influence the scrubbing behavior.
     * @param comparator - the key comparator we want to test
     */
    private void setKeyComparator(AbstractType<?> comparator)
    {
        try
        {
            Field keyComparator = SecondaryIndex.class.getDeclaredField("keyComparator");
            keyComparator.setAccessible(true);
            int modifiers = keyComparator.getModifiers();
            Field modifierField = keyComparator.getClass().getDeclaredField("modifiers");
            modifiers = modifiers & ~Modifier.FINAL;
            modifierField.setAccessible(true);
            modifierField.setInt(keyComparator, modifiers);

            keyComparator.set(null, comparator);
        }
        catch (Exception ex)
        {
            fail("Failed to change key comparator in secondary index : " + ex.getMessage());
            ex.printStackTrace();
        }
    }

    private void testScrubIndex(String cfName, String colName, boolean composite, boolean ... scrubs)
            throws IOException, ExecutionException, InterruptedException
    {
        CompactionManager.instance.disableAutoCompaction();
        Keyspace keyspace = Keyspace.open(KEYSPACE);
        ColumnFamilyStore cfs = keyspace.getColumnFamilyStore(cfName);
        cfs.clearUnsafe();

        int numRows = 1000;
        long[] colValues = new long [numRows * 2]; // each row has two columns
        for (int i = 0; i < colValues.length; i+=2)
        {
            colValues[i] = (i % 4 == 0 ? 1L : 2L); // index column
            colValues[i+1] = 3L; //other column
        }
        fillIndexCF(cfs, composite, colValues);

        // check index
        IndexExpression expr = new IndexExpression(ByteBufferUtil.bytes(colName), Operator.EQ, ByteBufferUtil.bytes(1L));
        List<Row> rows = cfs.search(Util.range("", ""), Arrays.asList(expr), new IdentityQueryFilter(), numRows);
        assertNotNull(rows);
        assertEquals(numRows / 2, rows.size());

        // scrub index
        Set<ColumnFamilyStore> indexCfss = cfs.indexManager.getIndexesBackedByCfs();
        assertTrue(indexCfss.size() == 1);
        for(ColumnFamilyStore indexCfs : indexCfss)
        {
            for (int i = 0; i < scrubs.length; i++)
            {
                boolean failure = !scrubs[i];
                if (failure)
                { //make sure the next scrub fails
                    overrdeWithGarbage(indexCfs, ByteBufferUtil.bytes(1L), ByteBufferUtil.bytes(2L));
                }
                CompactionManager.AllSSTableOpStatus result = indexCfs.scrub(false, false, true);
                assertEquals(failure ?
                             CompactionManager.AllSSTableOpStatus.ABORTED :
                             CompactionManager.AllSSTableOpStatus.SUCCESSFUL,
                                result);
            }
        }


        // check index is still working
        rows = cfs.search(Util.range("", ""), Arrays.asList(expr), new IdentityQueryFilter(), numRows);
        assertNotNull(rows);
        assertEquals(numRows / 2, rows.size());
    }
}<|MERGE_RESOLUTION|>--- conflicted
+++ resolved
@@ -21,31 +21,13 @@
  */
 
 import java.io.*;
-<<<<<<< HEAD
 import java.lang.reflect.Field;
 import java.lang.reflect.Modifier;
 import java.nio.ByteBuffer;
-import java.util.Arrays;
-=======
-import java.nio.ByteBuffer;
-import java.util.Collections;
->>>>>>> db127a10
-import java.util.HashSet;
-import java.util.Iterator;
-import java.util.List;
-import java.util.Set;
+import java.util.*;
 import java.util.concurrent.ExecutionException;
 
-<<<<<<< HEAD
-import org.apache.cassandra.io.compress.CompressionParameters;
-import org.apache.cassandra.io.compress.SnappyCompressor;
-=======
-import org.apache.cassandra.cql3.QueryProcessor;
-import org.apache.cassandra.exceptions.ConfigurationException;
-import org.apache.cassandra.exceptions.RequestExecutionException;
 import org.apache.cassandra.io.compress.CompressionMetadata;
-import org.apache.cassandra.utils.UUIDGen;
->>>>>>> db127a10
 import org.apache.commons.lang3.StringUtils;
 import org.junit.BeforeClass;
 import org.junit.Test;
@@ -79,20 +61,14 @@
 import org.apache.cassandra.utils.UUIDGen;
 
 import static org.junit.Assert.*;
+import static org.junit.Assume.assumeTrue;
 
 import static org.apache.cassandra.Util.cellname;
 import static org.apache.cassandra.Util.column;
-
-import static junit.framework.Assert.assertNotNull;
-import static org.junit.Assert.assertEquals;
-import static org.junit.Assert.assertTrue;
-import static org.junit.Assert.fail;
-import static org.junit.Assume.assumeTrue;
 
 @RunWith(OrderedJUnit4ClassRunner.class)
 public class ScrubTest
 {
-<<<<<<< HEAD
     public static final String KEYSPACE = "Keyspace1";
     public static final String CF = "Standard1";
     public static final String CF2 = "Standard2";
@@ -105,6 +81,8 @@
     public static final String COL_KEYS_INDEX = "birthdate";
     public static final String COL_COMPOSITES_INDEX = "col1";
     public static final String COL_NON_INDEX = "notanindexcol";
+
+    public static final Integer COMPRESSION_CHUNK_LENGTH = 4096;
 
     @BeforeClass
     public static void defineSchema() throws ConfigurationException
@@ -118,22 +96,10 @@
                                     SchemaLoader.standardCFMD(KEYSPACE, CF3),
                                     SchemaLoader.standardCFMD(KEYSPACE, COUNTER_CF)
                                                 .defaultValidator(CounterColumnType.instance)
-                                                .compressionParameters(SchemaLoader.getCompressionParameters()),
+                                                .compressionParameters(SchemaLoader.getCompressionParameters(COMPRESSION_CHUNK_LENGTH)),
                                     SchemaLoader.standardCFMD(KEYSPACE, CF_UUID).keyValidator(UUIDType.instance),
                                     SchemaLoader.indexCFMD(KEYSPACE, CF_INDEX1, true),
                                     SchemaLoader.compositeIndexCFMD(KEYSPACE, CF_INDEX2, true));
-=======
-    public String KEYSPACE = "Keyspace1";
-    public String CF = "Standard1";
-    public String CF3 = "Standard2";
-    public String COUNTER_CF = "Counter1";
-    private static Integer COMPRESSION_CHUNK_LENGTH = 4096;
-
-    @BeforeClass
-    public static void loadSchema() throws ConfigurationException
-    {
-        loadSchema(COMPRESSION_CHUNK_LENGTH);
->>>>>>> db127a10
     }
 
     @Test
@@ -174,6 +140,7 @@
 
         List<Row> rows = cfs.getRangeSlice(Util.range("", ""), null, new IdentityQueryFilter(), numPartitions*10);
         assertEquals(numPartitions, rows.size());
+
         assertEquals(1, cfs.getSSTables().size());
 
         SSTableReader sstable = cfs.getSSTables().iterator().next();
@@ -182,19 +149,19 @@
         overrideWithGarbage(sstable, ByteBufferUtil.bytes("0"), ByteBufferUtil.bytes("1"));
 
         // with skipCorrupted == false, the scrub is expected to fail
-        Scrubber scrubber = new Scrubber(cfs, sstable, false, false);
-        try
+        try(Scrubber scrubber = new Scrubber(cfs, sstable, false, false))
         {
             scrubber.scrub();
             fail("Expected a CorruptSSTableException to be thrown");
         }
         catch (IOError err) {}
 
-        // with skipCorrupted == true, the corrupt row will be skipped
+        // with skipCorrupted == true, the corrupt rows will be skipped
         Scrubber.ScrubResult scrubResult;
-        scrubber = new Scrubber(cfs, sstable, true, false);
-        scrubResult = scrubber.scrubWithResult();
-        scrubber.close();
+        try(Scrubber scrubber = new Scrubber(cfs, sstable, true, false))
+        {
+            scrubResult = scrubber.scrubWithResult();
+        }
 
         assertNotNull(scrubResult);
 
@@ -234,19 +201,14 @@
         List<Row> rows = cfs.getRangeSlice(Util.range("", ""), null, new IdentityQueryFilter(), 1000);
         assertEquals(2, rows.size());
 
-<<<<<<< HEAD
-        overrdeWithGarbage(cfs, ByteBufferUtil.bytes("0"), ByteBufferUtil.bytes("1"));
-
-        SSTableReader sstable = cfs.getSSTables().iterator().next();
-=======
         SSTableReader sstable = cfs.getSSTables().iterator().next();
 
         // overwrite one row with garbage
         overrideWithGarbage(sstable, ByteBufferUtil.bytes("0"), ByteBufferUtil.bytes("1"));
->>>>>>> db127a10
 
         // with skipCorrupted == false, the scrub is expected to fail
-        try(Scrubber scrubber = new Scrubber(cfs, sstable, false, false))
+        Scrubber scrubber = new Scrubber(cfs, sstable, false, false);
+        try
         {
             scrubber.scrub();
             fail("Expected a CorruptSSTableException to be thrown");
@@ -254,10 +216,9 @@
         catch (IOError err) {}
 
         // with skipCorrupted == true, the corrupt row will be skipped
-        try(Scrubber scrubber = new Scrubber(cfs, sstable, true, false))
-        {
-            scrubber.scrub();
-        }
+        scrubber = new Scrubber(cfs, sstable, true, false);
+        scrubber.scrub();
+        scrubber.close();
         assertEquals(1, cfs.getSSTables().size());
 
         // verify that we can read all of the rows, and there is now one less row
@@ -266,7 +227,34 @@
     }
 
     @Test
-<<<<<<< HEAD
+    public void testScrubOneRowWithCorruptedKey() throws IOException, ExecutionException, InterruptedException, ConfigurationException
+    {
+        // cannot test this with compression
+        assumeTrue(!Boolean.parseBoolean(System.getProperty("cassandra.test.compression", "false")));
+
+        CompactionManager.instance.disableAutoCompaction();
+        Keyspace keyspace = Keyspace.open(KEYSPACE);
+        ColumnFamilyStore cfs = keyspace.getColumnFamilyStore(CF);
+        cfs.clearUnsafe();
+
+        List<Row> rows;
+
+        // insert data and verify we get it back w/ range query
+        fillCF(cfs, 4);
+        rows = cfs.getRangeSlice(Util.range("", ""), null, new IdentityQueryFilter(), 1000);
+        assertEquals(4, rows.size());
+
+        SSTableReader sstable = cfs.getSSTables().iterator().next();
+        overrideWithGarbage(sstable, 0, 2);
+
+        CompactionManager.instance.performScrub(cfs, false);
+
+        // check data is still there
+        rows = cfs.getRangeSlice(Util.range("", ""), null, new IdentityQueryFilter(), 1000);
+        assertEquals(4, rows.size());
+    }
+
+    @Test
     public void testScrubCorruptedCounterRowNoEarlyOpen() throws IOException, WriteTimeoutException
     {
         long oldOpenVal = SSTableRewriter.getOpenInterval();
@@ -279,33 +267,6 @@
         {
             SSTableRewriter.overrideOpenInterval(oldOpenVal);
         }
-=======
-    public void testScrubOneRowWithCorruptedKey() throws IOException, ExecutionException, InterruptedException, ConfigurationException
-    {
-        // cannot test this with compression
-        assumeTrue(!Boolean.parseBoolean(System.getProperty("cassandra.test.compression", "false")));
-
-        CompactionManager.instance.disableAutoCompaction();
-        Keyspace keyspace = Keyspace.open(KEYSPACE);
-        ColumnFamilyStore cfs = keyspace.getColumnFamilyStore(CF);
-        cfs.clearUnsafe();
-
-        List<Row> rows;
-
-        // insert data and verify we get it back w/ range query
-        fillCF(cfs, 4);
-        rows = cfs.getRangeSlice(Util.range("", ""), null, new IdentityQueryFilter(), 1000);
-        assertEquals(4, rows.size());
-
-        SSTableReader sstable = cfs.getSSTables().iterator().next();
-        overrideWithGarbage(sstable, 0, 2);
-
-        CompactionManager.instance.performScrub(cfs, false);
-
-        // check data is still there
-        rows = cfs.getRangeSlice(Util.range("", ""), null, new IdentityQueryFilter(), 1000);
-        assertEquals(4, rows.size());
->>>>>>> db127a10
     }
 
     @Test
@@ -414,18 +375,6 @@
         assert rows.size() == 6 : "Got " + rows.size();
     }
 
-<<<<<<< HEAD
-    private void overrdeWithGarbage(ColumnFamilyStore cfs, ByteBuffer key1, ByteBuffer key2) throws IOException
-    {
-        SSTableReader sstable = cfs.getSSTables().iterator().next();
-
-        // overwrite one row with garbage
-        long row0Start = sstable.getPosition(RowPosition.ForKey.get(key1, sstable.partitioner), SSTableReader.Operator.EQ).position;
-        long row1Start = sstable.getPosition(RowPosition.ForKey.get(key2, sstable.partitioner), SSTableReader.Operator.EQ).position;
-        long startPosition = row0Start < row1Start ? row0Start : row1Start;
-        long endPosition = row0Start < row1Start ? row1Start : row0Start;
-
-=======
     private void overrideWithGarbage(SSTableReader sstable, ByteBuffer key1, ByteBuffer key2) throws IOException
     {
         boolean compression = Boolean.parseBoolean(System.getProperty("cassandra.test.compression", "false"));
@@ -456,7 +405,6 @@
 
     private void overrideWithGarbage(SSTableReader sstable, long startPosition, long endPosition) throws IOException
     {
->>>>>>> db127a10
         RandomAccessFile file = new RandomAccessFile(sstable.getFilename(), "rw");
         file.seek(startPosition);
         file.writeBytes(StringUtils.repeat('z', (int) (endPosition - startPosition)));
@@ -698,7 +646,7 @@
                 boolean failure = !scrubs[i];
                 if (failure)
                 { //make sure the next scrub fails
-                    overrdeWithGarbage(indexCfs, ByteBufferUtil.bytes(1L), ByteBufferUtil.bytes(2L));
+                    overrideWithGarbage(indexCfs.getSSTables().iterator().next(), ByteBufferUtil.bytes(1L), ByteBufferUtil.bytes(2L));
                 }
                 CompactionManager.AllSSTableOpStatus result = indexCfs.scrub(false, false, true);
                 assertEquals(failure ?
