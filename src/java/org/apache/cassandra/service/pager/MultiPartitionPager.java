/*
 * Licensed to the Apache Software Foundation (ASF) under one
 * or more contributor license agreements.  See the NOTICE file
 * distributed with this work for additional information
 * regarding copyright ownership.  The ASF licenses this file
 * to you under the Apache License, Version 2.0 (the
 * "License"); you may not use this file except in compliance
 * with the License.  You may obtain a copy of the License at
 *
 *     http://www.apache.org/licenses/LICENSE-2.0
 *
 * Unless required by applicable law or agreed to in writing, software
 * distributed under the License is distributed on an "AS IS" BASIS,
 * WITHOUT WARRANTIES OR CONDITIONS OF ANY KIND, either express or implied.
 * See the License for the specific language governing permissions and
 * limitations under the License.
 */
package org.apache.cassandra.service.pager;

import org.apache.cassandra.transport.ProtocolVersion;
import org.apache.cassandra.utils.AbstractIterator;

import java.util.Arrays;

import org.apache.cassandra.db.*;
import org.apache.cassandra.db.rows.*;
import org.apache.cassandra.db.filter.DataLimits;
import org.apache.cassandra.db.partitions.*;
import org.apache.cassandra.exceptions.RequestValidationException;
import org.apache.cassandra.exceptions.RequestExecutionException;
import org.apache.cassandra.service.ClientState;

/**
 * Pager over a list of ReadCommand.
 *
 * Note that this is not easy to make efficient. Indeed, we need to page the first command fully before
 * returning results from the next one, but if the result returned by each command is small (compared to pageSize),
 * paging the commands one at a time under-performs compared to parallelizing. On the other, if we parallelize
 * and each command raised pageSize results, we'll end up with commands.size() * pageSize results in memory, which
 * defeats the purpose of paging.
 *
 * For now, we keep it simple (somewhat) and just do one command at a time. Provided that we make sure to not
 * create a pager unless we need to, this is probably fine. Though if we later want to get fancy, we could use the
 * cfs meanPartitionSize to decide if parallelizing some of the command might be worth it while being confident we don't
 * blow out memory.
 */
public class MultiPartitionPager implements QueryPager
{
    private final SinglePartitionPager[] pagers;
    private final DataLimits limit;
    private final boolean selectsFullPartitions;

    private final int nowInSec;

    private int remaining;
    private int current;

    public MultiPartitionPager(SinglePartitionReadCommand.Group group, PagingState state, ProtocolVersion protocolVersion)
    {
        this.limit = group.limits();
        this.nowInSec = group.nowInSec();
        this.selectsFullPartitions = group.selectsFullPartition();

        int i = 0;
        // If it's not the beginning (state != null), we need to find where we were and skip previous commands
        // since they are done.
        if (state != null)
            for (; i < group.commands.size(); i++)
                if (group.commands.get(i).partitionKey().getKey().equals(state.partitionKey))
                    break;

        if (i >= group.commands.size())
        {
            pagers = null;
            return;
        }

        pagers = new SinglePartitionPager[group.commands.size() - i];
        // 'i' is on the first non exhausted pager for the previous page (or the first one)
        SinglePartitionReadCommand command = group.commands.get(i);
        pagers[0] = command.getPager(state, protocolVersion);

        // Following ones haven't been started yet
        for (int j = i + 1; j < group.commands.size(); j++)
            pagers[j - i] = group.commands.get(j).getPager(null, protocolVersion);

        remaining = state == null ? limit.count() : state.remaining;
    }

    private MultiPartitionPager(SinglePartitionPager[] pagers, DataLimits limit, int nowInSec, int remaining, int current)
    {
        this.pagers = pagers;
        this.limit = limit;
        this.nowInSec = nowInSec;
        this.remaining = remaining;
        this.current = current;
    }

    public QueryPager withUpdatedLimit(DataLimits newLimits)
    {
        SinglePartitionPager[] newPagers = Arrays.copyOf(pagers, pagers.length);
        newPagers[current] = newPagers[current].withUpdatedLimit(newLimits);

        return new MultiPartitionPager(newPagers,
                                       newLimits,
                                       nowInSec,
                                       remaining,
                                       current);
    }

    public PagingState state()
    {
        // Sets current to the first non-exhausted pager
        if (isExhausted())
            return null;

        PagingState state = pagers[current].state();
        return new PagingState(pagers[current].key(), state == null ? null : state.rowMark, remaining, pagers[current].remainingInPartition());
    }

    public boolean isExhausted()
    {
        if (remaining <= 0 || pagers == null)
            return true;

        while (current < pagers.length)
        {
            if (!pagers[current].isExhausted())
                return false;

            current++;
        }
        return true;
    }

    public ReadExecutionController executionController()
    {
        // Note that for all pagers, the only difference is the partition key to which it applies, so in practice we
        // can use any of the sub-pager ReadOrderGroup group to protect the whole pager
        for (int i = current; i < pagers.length; i++)
        {
            if (pagers[i] != null)
                return pagers[i].executionController();
        }
        throw new AssertionError("Shouldn't be called on an exhausted pager");
    }

    @SuppressWarnings("resource") // iter closed via countingIter
    public PartitionIterator fetchPage(int pageSize, ConsistencyLevel consistency, ClientState clientState, long queryStartNanoTime) throws RequestValidationException, RequestExecutionException
    {
        int toQuery = Math.min(remaining, pageSize);
<<<<<<< HEAD
        return new PagersIterator(toQuery, consistency, clientState, null, queryStartNanoTime);
=======
        PagersIterator iter = new PagersIterator(toQuery, consistency, clientState, null);
        DataLimits.Counter counter = limit.forPaging(toQuery).newCounter(nowInSec, true, selectsFullPartitions);
        iter.setCounter(counter);
        return counter.applyTo(iter);
>>>>>>> e2445cfb
    }

    @SuppressWarnings("resource") // iter closed via countingIter
    public PartitionIterator fetchPageInternal(int pageSize, ReadExecutionController executionController) throws RequestValidationException, RequestExecutionException
    {
        int toQuery = Math.min(remaining, pageSize);
<<<<<<< HEAD
        return new PagersIterator(toQuery, null, null, executionController, System.nanoTime());
=======
        PagersIterator iter = new PagersIterator(toQuery, null, null, orderGroup);
        DataLimits.Counter counter = limit.forPaging(toQuery).newCounter(nowInSec, true, selectsFullPartitions);
        iter.setCounter(counter);
        return counter.applyTo(iter);
>>>>>>> e2445cfb
    }

    private class PagersIterator extends AbstractIterator<RowIterator> implements PartitionIterator
    {
        private final int pageSize;
        private PartitionIterator result;
        private boolean closed;
        private final long queryStartNanoTime;

        // For "normal" queries
        private final ConsistencyLevel consistency;
        private final ClientState clientState;

        // For internal queries
        private final ReadExecutionController executionController;

        private int pagerMaxRemaining;
        private int counted;

        public PagersIterator(int pageSize, ConsistencyLevel consistency, ClientState clientState, ReadExecutionController executionController, long queryStartNanoTime)
        {
            this.pageSize = pageSize;
            this.consistency = consistency;
            this.clientState = clientState;
            this.executionController = executionController;
            this.queryStartNanoTime = queryStartNanoTime;
        }

        protected RowIterator computeNext()
        {
            while (result == null || !result.hasNext())
            {
                if (result != null)
                {
                    result.close();
                    counted += pagerMaxRemaining - pagers[current].maxRemaining();
                }

                // We are done if we have reached the page size or in the case of GROUP BY if the current pager
                // is not exhausted.
                boolean isDone = counted >= pageSize
                        || (result != null && limit.isGroupByLimit() && !pagers[current].isExhausted());

                // isExhausted() will sets us on the first non-exhausted pager
                if (isDone || isExhausted())
                {
                    closed = true;
                    return endOfData();
                }

                pagerMaxRemaining = pagers[current].maxRemaining();
                int toQuery = pageSize - counted;
                result = consistency == null
                       ? pagers[current].fetchPageInternal(toQuery, executionController)
                       : pagers[current].fetchPage(toQuery, consistency, clientState, queryStartNanoTime);
            }
            return result.next();
        }

        public void close()
        {
            remaining -= counted;
            if (result != null && !closed)
                result.close();
        }
    }

    public int maxRemaining()
    {
        return remaining;
    }
}<|MERGE_RESOLUTION|>--- conflicted
+++ resolved
@@ -48,7 +48,6 @@
 {
     private final SinglePartitionPager[] pagers;
     private final DataLimits limit;
-    private final boolean selectsFullPartitions;
 
     private final int nowInSec;
 
@@ -59,7 +58,6 @@
     {
         this.limit = group.limits();
         this.nowInSec = group.nowInSec();
-        this.selectsFullPartitions = group.selectsFullPartition();
 
         int i = 0;
         // If it's not the beginning (state != null), we need to find where we were and skip previous commands
@@ -87,7 +85,11 @@
         remaining = state == null ? limit.count() : state.remaining;
     }
 
-    private MultiPartitionPager(SinglePartitionPager[] pagers, DataLimits limit, int nowInSec, int remaining, int current)
+    private MultiPartitionPager(SinglePartitionPager[] pagers,
+                                DataLimits limit,
+                                int nowInSec,
+                                int remaining,
+                                int current)
     {
         this.pagers = pagers;
         this.limit = limit;
@@ -149,28 +151,14 @@
     public PartitionIterator fetchPage(int pageSize, ConsistencyLevel consistency, ClientState clientState, long queryStartNanoTime) throws RequestValidationException, RequestExecutionException
     {
         int toQuery = Math.min(remaining, pageSize);
-<<<<<<< HEAD
         return new PagersIterator(toQuery, consistency, clientState, null, queryStartNanoTime);
-=======
-        PagersIterator iter = new PagersIterator(toQuery, consistency, clientState, null);
-        DataLimits.Counter counter = limit.forPaging(toQuery).newCounter(nowInSec, true, selectsFullPartitions);
-        iter.setCounter(counter);
-        return counter.applyTo(iter);
->>>>>>> e2445cfb
     }
 
     @SuppressWarnings("resource") // iter closed via countingIter
     public PartitionIterator fetchPageInternal(int pageSize, ReadExecutionController executionController) throws RequestValidationException, RequestExecutionException
     {
         int toQuery = Math.min(remaining, pageSize);
-<<<<<<< HEAD
         return new PagersIterator(toQuery, null, null, executionController, System.nanoTime());
-=======
-        PagersIterator iter = new PagersIterator(toQuery, null, null, orderGroup);
-        DataLimits.Counter counter = limit.forPaging(toQuery).newCounter(nowInSec, true, selectsFullPartitions);
-        iter.setCounter(counter);
-        return counter.applyTo(iter);
->>>>>>> e2445cfb
     }
 
     private class PagersIterator extends AbstractIterator<RowIterator> implements PartitionIterator
