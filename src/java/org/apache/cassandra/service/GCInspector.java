/*
 * Licensed to the Apache Software Foundation (ASF) under one
 * or more contributor license agreements.  See the NOTICE file
 * distributed with this work for additional information
 * regarding copyright ownership.  The ASF licenses this file
 * to you under the Apache License, Version 2.0 (the
 * "License"); you may not use this file except in compliance
 * with the License.  You may obtain a copy of the License at
 *
 *     http://www.apache.org/licenses/LICENSE-2.0
 *
 * Unless required by applicable law or agreed to in writing, software
 * distributed under the License is distributed on an "AS IS" BASIS,
 * WITHOUT WARRANTIES OR CONDITIONS OF ANY KIND, either express or implied.
 * See the License for the specific language governing permissions and
 * limitations under the License.
 */
package org.apache.cassandra.service;

import java.lang.management.GarbageCollectorMXBean;
import java.lang.management.ManagementFactory;
import java.lang.management.MemoryUsage;
import java.lang.reflect.Field;
import java.util.Arrays;
import java.util.HashMap;
import java.util.Map;
import java.util.concurrent.TimeUnit;
import java.util.concurrent.atomic.AtomicReference;

import javax.management.MBeanServer;
import javax.management.Notification;
import javax.management.NotificationListener;
import javax.management.ObjectName;
import javax.management.openmbean.CompositeData;

import com.sun.management.GarbageCollectionNotificationInfo;
import com.sun.management.GcInfo;

import org.slf4j.Logger;
import org.slf4j.LoggerFactory;

<<<<<<< HEAD
import com.sun.management.GarbageCollectionNotificationInfo;
import com.sun.management.GcInfo;

=======
import org.apache.cassandra.config.DatabaseDescriptor;
>>>>>>> 488db6f5
import org.apache.cassandra.io.sstable.SSTableDeletingTask;
import org.apache.cassandra.utils.StatusLogger;

public class GCInspector implements NotificationListener, GCInspectorMXBean
{
    public static final String MBEAN_NAME = "org.apache.cassandra.service:type=GCInspector";
    private static final Logger logger = LoggerFactory.getLogger(GCInspector.class);
    final static long MIN_LOG_DURATION = 200;
<<<<<<< HEAD
    final static long MIN_LOG_DURATION_TPSTATS = 1000;
    /*
     * The field from java.nio.Bits that tracks the total number of allocated
     * bytes of direct memory requires via ByteBuffer.allocateDirect that have not been GCed.
     */
    final static Field BITS_TOTAL_CAPACITY;

    static
    {
        Field temp = null;
        try
        {
            Class<?> bitsClass = Class.forName("java.nio.Bits");
            Field f = bitsClass.getDeclaredField("totalCapacity");
            f.setAccessible(true);
            temp = f;
        }
        catch (Throwable t)
        {
            logger.debug("Error accessing field of java.nio.Bits", t);
            //Don't care, will just return the dummy value -1 if we can't get at the field in this JVM
        }
        BITS_TOTAL_CAPACITY = temp;
    }
=======
    final static long GC_WARN_THRESHOLD_IN_MS = DatabaseDescriptor.getGCWarnThreshold();
    final static long STAT_THRESHOLD = Math.min(GC_WARN_THRESHOLD_IN_MS != 0 ? GC_WARN_THRESHOLD_IN_MS : MIN_LOG_DURATION, MIN_LOG_DURATION);
>>>>>>> 488db6f5

    static final class State
    {
        final double maxRealTimeElapsed;
        final double totalRealTimeElapsed;
        final double sumSquaresRealTimeElapsed;
        final double totalBytesReclaimed;
        final double count;
        final long startNanos;

        State(double extraElapsed, double extraBytes, State prev)
        {
            this.totalRealTimeElapsed = prev.totalRealTimeElapsed + extraElapsed;
            this.totalBytesReclaimed = prev.totalBytesReclaimed + extraBytes;
            this.sumSquaresRealTimeElapsed = prev.sumSquaresRealTimeElapsed + (extraElapsed * extraElapsed);
            this.startNanos = prev.startNanos;
            this.count = prev.count + 1;
            this.maxRealTimeElapsed = Math.max(prev.maxRealTimeElapsed, extraElapsed);
        }

        State()
        {
            count = maxRealTimeElapsed = sumSquaresRealTimeElapsed = totalRealTimeElapsed = totalBytesReclaimed = 0;
            startNanos = System.nanoTime();
        }
    }

    static final class GCState
    {
        final GarbageCollectorMXBean gcBean;
        final boolean assumeGCIsPartiallyConcurrent;
        final boolean assumeGCIsOldGen;
        private String[] keys;
        long lastGcTotalDuration = 0;


        GCState(GarbageCollectorMXBean gcBean, boolean assumeGCIsPartiallyConcurrent, boolean assumeGCIsOldGen)
        {
            this.gcBean = gcBean;
            this.assumeGCIsPartiallyConcurrent = assumeGCIsPartiallyConcurrent;
            this.assumeGCIsOldGen = assumeGCIsOldGen;
        }

        String[] keys(GarbageCollectionNotificationInfo info)
        {
            if (keys != null)
                return keys;

            keys = info.getGcInfo().getMemoryUsageBeforeGc().keySet().toArray(new String[0]);
            Arrays.sort(keys);

            return keys;
        }
    }

    final AtomicReference<State> state = new AtomicReference<>(new State());

    final Map<String, GCState> gcStates = new HashMap<>();

    public GCInspector()
    {
        MBeanServer mbs = ManagementFactory.getPlatformMBeanServer();

        try
        {
            ObjectName gcName = new ObjectName(ManagementFactory.GARBAGE_COLLECTOR_MXBEAN_DOMAIN_TYPE + ",*");
            for (ObjectName name : mbs.queryNames(gcName, null))
            {
                GarbageCollectorMXBean gc = ManagementFactory.newPlatformMXBeanProxy(mbs, name.getCanonicalName(), GarbageCollectorMXBean.class);
                gcStates.put(gc.getName(), new GCState(gc, assumeGCIsPartiallyConcurrent(gc), assumeGCIsOldGen(gc)));
            }

            mbs.registerMBean(this, new ObjectName(MBEAN_NAME));
        }
        catch (Exception e)
        {
            throw new RuntimeException(e);
        }
    }

    public static void register() throws Exception
    {
        GCInspector inspector = new GCInspector();
        MBeanServer server = ManagementFactory.getPlatformMBeanServer();
        ObjectName gcName = new ObjectName(ManagementFactory.GARBAGE_COLLECTOR_MXBEAN_DOMAIN_TYPE + ",*");
        for (ObjectName name : server.queryNames(gcName, null))
        {
            server.addNotificationListener(name, inspector, null, null);
        }
    }

    /*
     * Assume that a GC type is at least partially concurrent and so a side channel method
     * should be used to calculate application stopped time due to the GC.
     *
     * If the GC isn't recognized then assume that is concurrent and we need to do our own calculation
     * via the the side channel.
     */
    private static boolean assumeGCIsPartiallyConcurrent(GarbageCollectorMXBean gc)
    {
        switch (gc.getName())
        {
                //First two are from the serial collector
            case "Copy":
            case "MarkSweepCompact":
                //Parallel collector
            case "PS MarkSweep":
            case "PS Scavenge":
            case "G1 Young Generation":
                //CMS young generation collector
            case "ParNew":
                return false;
            case "ConcurrentMarkSweep":
            case "G1 Old Generation":
                return true;
            default:
                //Assume possibly concurrent if unsure
                return true;
        }
    }

    /*
     * Assume that a GC type is an old generation collection so SSTableDeletingTask.rescheduleFailedTasks()
     * should be invoked.
     *
     * Defaults to not invoking SSTableDeletingTask.rescheduleFailedTasks() on unrecognized GC names
     */
    private static boolean assumeGCIsOldGen(GarbageCollectorMXBean gc)
    {
        switch (gc.getName())
        {
            case "Copy":
            case "PS Scavenge":
            case "G1 Young Generation":
            case "ParNew":
                return false;
            case "MarkSweepCompact":
            case "PS MarkSweep":
            case "ConcurrentMarkSweep":
            case "G1 Old Generation":
                return true;
            default:
                //Assume not old gen otherwise, don't call
                //SSTableDeletingTask.rescheduleFailedTasks()
                return false;
        }
    }

    public void handleNotification(final Notification notification, final Object handback)
    {
        String type = notification.getType();
        if (type.equals(GarbageCollectionNotificationInfo.GARBAGE_COLLECTION_NOTIFICATION))
        {
            // retrieve the garbage collection notification information
            CompositeData cd = (CompositeData) notification.getUserData();
            GarbageCollectionNotificationInfo info = GarbageCollectionNotificationInfo.from(cd);
            String gcName = info.getGcName();
            GcInfo gcInfo = info.getGcInfo();

            long duration = gcInfo.getDuration();

            /*
             * The duration supplied in the notification info includes more than just
             * application stopped time for concurrent GCs. Try and do a better job coming up with a good stopped time
             * value by asking for and tracking cumulative time spent blocked in GC.
             */
            GCState gcState = gcStates.get(gcName);
            if (gcState.assumeGCIsPartiallyConcurrent)
            {
                long previousTotal = gcState.lastGcTotalDuration;
                long total = gcState.gcBean.getCollectionTime();
                gcState.lastGcTotalDuration = total;
                duration = total - previousTotal; // may be zero for a really fast collection
            }

            StringBuilder sb = new StringBuilder();
            sb.append(info.getGcName()).append(" GC in ").append(duration).append("ms.  ");
            long bytes = 0;
            Map<String, MemoryUsage> beforeMemoryUsage = gcInfo.getMemoryUsageBeforeGc();
            Map<String, MemoryUsage> afterMemoryUsage = gcInfo.getMemoryUsageAfterGc();
            for (String key : gcState.keys(info))
            {
                MemoryUsage before = beforeMemoryUsage.get(key);
                MemoryUsage after = afterMemoryUsage.get(key);
                if (after != null && after.getUsed() != before.getUsed())
                {
                    sb.append(key).append(": ").append(before.getUsed());
                    sb.append(" -> ");
                    sb.append(after.getUsed());
                    if (!key.equals(gcState.keys[gcState.keys.length - 1]))
                        sb.append("; ");
                    bytes += before.getUsed() - after.getUsed();
                }
            }

            while (true)
            {
                State prev = state.get();
                if (state.compareAndSet(prev, new State(duration, bytes, prev)))
                    break;
            }

            String st = sb.toString();
            if (GC_WARN_THRESHOLD_IN_MS != 0 && duration > GC_WARN_THRESHOLD_IN_MS)
                logger.warn(st);
            else if (duration > MIN_LOG_DURATION)
                logger.info(st);
            else if (logger.isDebugEnabled())
                logger.debug(st);

            if (duration > STAT_THRESHOLD)
                StatusLogger.log();

            // if we just finished an old gen collection and we're still using a lot of memory, try to reduce the pressure
            if (gcState.assumeGCIsOldGen)
                SSTableDeletingTask.rescheduleFailedTasks();
        }
    }

    public State getTotalSinceLastCheck()
    {
        return state.getAndSet(new State());
    }

    public double[] getAndResetStats()
    {
        State state = getTotalSinceLastCheck();
        double[] r = new double[7];
        r[0] = TimeUnit.NANOSECONDS.toMillis(System.nanoTime() - state.startNanos);
        r[1] = state.maxRealTimeElapsed;
        r[2] = state.totalRealTimeElapsed;
        r[3] = state.sumSquaresRealTimeElapsed;
        r[4] = state.totalBytesReclaimed;
        r[5] = state.count;
        r[6] = getAllocatedDirectMemory();

        return r;
    }

    private static long getAllocatedDirectMemory()
    {
        if (BITS_TOTAL_CAPACITY == null) return -1;
        try
        {
            return BITS_TOTAL_CAPACITY.getLong(null);
        }
        catch (Throwable t)
        {
            logger.trace("Error accessing field of java.nio.Bits", t);
            //Don't care how or why we failed to get the value in this JVM. Return -1 to indicate failure
            return -1;
        }
    }
}<|MERGE_RESOLUTION|>--- conflicted
+++ resolved
@@ -39,13 +39,8 @@
 import org.slf4j.Logger;
 import org.slf4j.LoggerFactory;
 
-<<<<<<< HEAD
-import com.sun.management.GarbageCollectionNotificationInfo;
-import com.sun.management.GcInfo;
-
-=======
 import org.apache.cassandra.config.DatabaseDescriptor;
->>>>>>> 488db6f5
+
 import org.apache.cassandra.io.sstable.SSTableDeletingTask;
 import org.apache.cassandra.utils.StatusLogger;
 
@@ -54,8 +49,9 @@
     public static final String MBEAN_NAME = "org.apache.cassandra.service:type=GCInspector";
     private static final Logger logger = LoggerFactory.getLogger(GCInspector.class);
     final static long MIN_LOG_DURATION = 200;
-<<<<<<< HEAD
-    final static long MIN_LOG_DURATION_TPSTATS = 1000;
+    final static long GC_WARN_THRESHOLD_IN_MS = DatabaseDescriptor.getGCWarnThreshold();
+    final static long STAT_THRESHOLD = Math.min(GC_WARN_THRESHOLD_IN_MS != 0 ? GC_WARN_THRESHOLD_IN_MS : MIN_LOG_DURATION, MIN_LOG_DURATION);
+
     /*
      * The field from java.nio.Bits that tracks the total number of allocated
      * bytes of direct memory requires via ByteBuffer.allocateDirect that have not been GCed.
@@ -79,10 +75,6 @@
         }
         BITS_TOTAL_CAPACITY = temp;
     }
-=======
-    final static long GC_WARN_THRESHOLD_IN_MS = DatabaseDescriptor.getGCWarnThreshold();
-    final static long STAT_THRESHOLD = Math.min(GC_WARN_THRESHOLD_IN_MS != 0 ? GC_WARN_THRESHOLD_IN_MS : MIN_LOG_DURATION, MIN_LOG_DURATION);
->>>>>>> 488db6f5
 
     static final class State
     {
