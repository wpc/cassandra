--- conflicted
+++ resolved
@@ -36,7 +36,7 @@
 
     private static Logger logger = LoggerFactory.getLogger(PendingRangeCalculatorService.class);
     private final JMXEnabledThreadPoolExecutor executor = new JMXEnabledThreadPoolExecutor(1, Integer.MAX_VALUE, TimeUnit.SECONDS,
-            new LinkedBlockingQueue<Runnable>(1), new NamedThreadFactory("PendingRangeCalculator"), "internal");
+            new LinkedBlockingQueue<>(1), new NamedThreadFactory("PendingRangeCalculator"), "internal");
 
     private AtomicInteger updateJobs = new AtomicInteger(0);
 
@@ -56,28 +56,18 @@
     {
         public void run()
         {
-<<<<<<< HEAD
-            long start = System.currentTimeMillis();
-            List<String> keyspaces = Schema.instance.getNonLocalStrategyKeyspaces();
-            for (String keyspaceName : keyspaces)
-=======
             try
             {
                 long start = System.currentTimeMillis();
-                for (String keyspaceName : Schema.instance.getNonSystemKeyspaces())
+                List<String> keyspaces = Schema.instance.getNonLocalStrategyKeyspaces();
+                for (String keyspaceName : keyspaces)
                     calculatePendingRanges(Keyspace.open(keyspaceName).getReplicationStrategy(), keyspaceName);
-                logger.debug("finished calculation for {} keyspaces in {}ms", Schema.instance.getNonSystemKeyspaces().size(), System.currentTimeMillis() - start);
+                logger.debug("finished calculation for {} keyspaces in {}ms", keyspaces.size(), System.currentTimeMillis() - start);
             }
             finally
->>>>>>> 38ff407c
             {
                 PendingRangeCalculatorService.instance.finishUpdate();
             }
-<<<<<<< HEAD
-            PendingRangeCalculatorService.instance.finishUpdate();
-            logger.debug("finished calculation for {} keyspaces in {}ms", keyspaces.size(), System.currentTimeMillis() - start);
-=======
->>>>>>> 38ff407c
         }
     }
 
