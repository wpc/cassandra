/*
 * Licensed to the Apache Software Foundation (ASF) under one
 * or more contributor license agreements.  See the NOTICE file
 * distributed with this work for additional information
 * regarding copyright ownership.  The ASF licenses this file
 * to you under the Apache License, Version 2.0 (the
 * "License"); you may not use this file except in compliance
 * with the License.  You may obtain a copy of the License at
 *
 *     http://www.apache.org/licenses/LICENSE-2.0
 *
 * Unless required by applicable law or agreed to in writing, software
 * distributed under the License is distributed on an "AS IS" BASIS,
 * WITHOUT WARRANTIES OR CONDITIONS OF ANY KIND, either express or implied.
 * See the License for the specific language governing permissions and
 * limitations under the License.
 */
package org.apache.cassandra.thrift;

import java.io.IOException;
import java.io.UnsupportedEncodingException;
import java.nio.ByteBuffer;
import java.nio.charset.CharacterCodingException;
import java.util.*;
import java.util.concurrent.TimeoutException;
import java.util.zip.DataFormatException;
import java.util.zip.Inflater;

import com.google.common.base.Joiner;
import com.google.common.collect.ImmutableMap;
import com.google.common.collect.Lists;
import com.google.common.collect.Maps;
import org.slf4j.Logger;
import org.slf4j.LoggerFactory;

import org.apache.cassandra.auth.Permission;
import org.apache.cassandra.config.CFMetaData;
import org.apache.cassandra.config.DatabaseDescriptor;
import org.apache.cassandra.config.KSMetaData;
import org.apache.cassandra.config.Schema;
import org.apache.cassandra.cql.CQLStatement;
import org.apache.cassandra.cql.QueryProcessor;
import org.apache.cassandra.db.*;
import org.apache.cassandra.db.context.CounterContext;
import org.apache.cassandra.db.filter.IFilter;
import org.apache.cassandra.db.filter.QueryPath;
import org.apache.cassandra.db.marshal.MarshalException;
import org.apache.cassandra.db.marshal.TimeUUIDType;
import org.apache.cassandra.dht.*;
import org.apache.cassandra.exceptions.ReadTimeoutException;
import org.apache.cassandra.exceptions.RequestExecutionException;
import org.apache.cassandra.exceptions.RequestValidationException;
import org.apache.cassandra.exceptions.UnauthorizedException;
import org.apache.cassandra.io.util.DataOutputBuffer;
import org.apache.cassandra.locator.DynamicEndpointSnitch;
import org.apache.cassandra.scheduler.IRequestScheduler;
import org.apache.cassandra.service.*;
import org.apache.cassandra.tracing.Tracing;
import org.apache.cassandra.utils.ByteBufferUtil;
import org.apache.cassandra.utils.FBUtilities;
import org.apache.cassandra.utils.UUIDGen;
import org.apache.thrift.TException;

public class CassandraServer implements Cassandra.Iface
{
    private static final Logger logger = LoggerFactory.getLogger(CassandraServer.class);

    private final static int COUNT_PAGE_SIZE = 1024;

    private final static List<ColumnOrSuperColumn> EMPTY_COLUMNS = Collections.emptyList();
    private final static List<Column> EMPTY_SUBCOLUMNS = Collections.emptyList();
    private final static List<CounterColumn> EMPTY_COUNTER_SUBCOLUMNS = Collections.emptyList();

    /*
     * RequestScheduler to perform the scheduling of incoming requests
     */
    private final IRequestScheduler requestScheduler;

    public CassandraServer()
    {
        requestScheduler = DatabaseDescriptor.getRequestScheduler();
    }

    public ClientState state()
    {
        return ThriftSessionManager.instance.currentSession();
    }

    protected Map<DecoratedKey, ColumnFamily> readColumnFamily(List<ReadCommand> commands, org.apache.cassandra.db.ConsistencyLevel consistency_level)
    throws org.apache.cassandra.exceptions.InvalidRequestException, UnavailableException, TimedOutException
    {
        // TODO - Support multiple column families per row, right now row only contains 1 column family
        Map<DecoratedKey, ColumnFamily> columnFamilyKeyMap = new HashMap<DecoratedKey, ColumnFamily>();

        List<Row> rows = null;
        try
        {
            schedule(DatabaseDescriptor.getReadRpcTimeout());
            try
            {
                rows = StorageProxy.read(commands, consistency_level);
            }
            finally
            {
                release();
            }
        }
        catch (RequestExecutionException e)
        {
            ThriftConversion.rethrow(e);
        }
        catch (IOException e)
        {
            throw new RuntimeException(e);
        }

        for (Row row: rows)
        {
            columnFamilyKeyMap.put(row.key, row.cf);
        }
        return columnFamilyKeyMap;
    }

    public List<Column> thriftifySubColumns(Collection<IColumn> columns)
    {
        if (columns == null || columns.isEmpty())
        {
            return EMPTY_SUBCOLUMNS;
        }

        ArrayList<Column> thriftColumns = new ArrayList<Column>(columns.size());
        for (IColumn column : columns)
        {
            if (column.isMarkedForDelete())
            {
                continue;
            }
            Column thrift_column = new Column(column.name()).setValue(column.value()).setTimestamp(column.timestamp());
            if (column instanceof ExpiringColumn)
            {
                thrift_column.setTtl(((ExpiringColumn) column).getTimeToLive());
            }
            thriftColumns.add(thrift_column);
        }

        return thriftColumns;
    }

    public List<CounterColumn> thriftifyCounterSubColumns(Collection<IColumn> columns)
    {
        if (columns == null || columns.isEmpty())
        {
            return EMPTY_COUNTER_SUBCOLUMNS;
        }

        ArrayList<CounterColumn> thriftColumns = new ArrayList<CounterColumn>(columns.size());
        for (IColumn column : columns)
        {
            if (column.isMarkedForDelete())
            {
                continue;
            }
            assert column instanceof org.apache.cassandra.db.CounterColumn;
            CounterColumn thrift_column = new CounterColumn(column.name(), CounterContext.instance().total(column.value()));
            thriftColumns.add(thrift_column);
        }

        return thriftColumns;
    }

    public List<ColumnOrSuperColumn> thriftifyColumns(Collection<IColumn> columns, boolean reverseOrder)
    {
        ArrayList<ColumnOrSuperColumn> thriftColumns = new ArrayList<ColumnOrSuperColumn>(columns.size());
        for (IColumn column : columns)
        {
            if (column.isMarkedForDelete())
            {
                continue;
            }
            if (column instanceof org.apache.cassandra.db.CounterColumn)
            {
                CounterColumn thrift_column = new CounterColumn(column.name(), CounterContext.instance().total(column.value()));
                thriftColumns.add(new ColumnOrSuperColumn().setCounter_column(thrift_column));
            }
            else
            {
                Column thrift_column = new Column(column.name()).setValue(column.value()).setTimestamp(column.timestamp());
                if (column instanceof ExpiringColumn)
                {
                    thrift_column.setTtl(((ExpiringColumn) column).getTimeToLive());
                }
                thriftColumns.add(new ColumnOrSuperColumn().setColumn(thrift_column));
            }
        }

        // we have to do the reversing here, since internally we pass results around in ColumnFamily
        // objects, which always sort their columns in the "natural" order
        // TODO this is inconvenient for direct users of StorageProxy
        if (reverseOrder)
            Collections.reverse(thriftColumns);
        return thriftColumns;
    }

    private List<ColumnOrSuperColumn> thriftifySuperColumns(Collection<IColumn> columns, boolean reverseOrder, boolean isCounterCF)
    {
        if (isCounterCF)
            return thriftifyCounterSuperColumns(columns, reverseOrder);
        else
            return thriftifySuperColumns(columns, reverseOrder);
    }

    private List<ColumnOrSuperColumn> thriftifySuperColumns(Collection<IColumn> columns, boolean reverseOrder)
    {
        ArrayList<ColumnOrSuperColumn> thriftSuperColumns = new ArrayList<ColumnOrSuperColumn>(columns.size());
        for (IColumn column : columns)
        {
            List<Column> subcolumns = thriftifySubColumns(column.getSubColumns());
            if (subcolumns.isEmpty())
            {
                continue;
            }
            SuperColumn superColumn = new SuperColumn(column.name(), subcolumns);
            thriftSuperColumns.add(new ColumnOrSuperColumn().setSuper_column(superColumn));
        }

        if (reverseOrder)
            Collections.reverse(thriftSuperColumns);

        return thriftSuperColumns;
    }

    private List<ColumnOrSuperColumn> thriftifyCounterSuperColumns(Collection<IColumn> columns, boolean reverseOrder)
    {
        ArrayList<ColumnOrSuperColumn> thriftSuperColumns = new ArrayList<ColumnOrSuperColumn>(columns.size());
        for (IColumn column : columns)
        {
            List<CounterColumn> subcolumns = thriftifyCounterSubColumns(column.getSubColumns());
            if (subcolumns.isEmpty())
            {
                continue;
            }
            CounterSuperColumn superColumn = new CounterSuperColumn(column.name(), subcolumns);
            thriftSuperColumns.add(new ColumnOrSuperColumn().setCounter_super_column(superColumn));
        }

        if (reverseOrder)
            Collections.reverse(thriftSuperColumns);

        return thriftSuperColumns;
    }

    private Map<ByteBuffer, List<ColumnOrSuperColumn>> getSlice(List<ReadCommand> commands, org.apache.cassandra.db.ConsistencyLevel consistency_level)
    throws org.apache.cassandra.exceptions.InvalidRequestException, UnavailableException, TimedOutException
    {
        Map<DecoratedKey, ColumnFamily> columnFamilies = readColumnFamily(commands, consistency_level);
        Map<ByteBuffer, List<ColumnOrSuperColumn>> columnFamiliesMap = new HashMap<ByteBuffer, List<ColumnOrSuperColumn>>();
        for (ReadCommand command: commands)
        {
            ColumnFamily cf = columnFamilies.get(StorageService.getPartitioner().decorateKey(command.key));
            boolean reverseOrder = command instanceof SliceFromReadCommand && ((SliceFromReadCommand)command).filter.reversed;
            List<ColumnOrSuperColumn> thriftifiedColumns = thriftifyColumnFamily(cf, command.queryPath.superColumnName != null, reverseOrder);
            columnFamiliesMap.put(command.key, thriftifiedColumns);
        }

        return columnFamiliesMap;
    }

    private List<ColumnOrSuperColumn> thriftifyColumnFamily(ColumnFamily cf, boolean subcolumnsOnly, boolean reverseOrder)
    {
        if (cf == null || cf.isEmpty())
            return EMPTY_COLUMNS;
        if (subcolumnsOnly)
        {
            IColumn column = cf.iterator().next();
            Collection<IColumn> subcolumns = column.getSubColumns();
            if (subcolumns == null || subcolumns.isEmpty())
                return EMPTY_COLUMNS;
            else
                return thriftifyColumns(subcolumns, reverseOrder);
        }
        if (cf.isSuper())
        {
            boolean isCounterCF = cf.metadata().getDefaultValidator().isCommutative();
            return thriftifySuperColumns(cf.getSortedColumns(), reverseOrder, isCounterCF);
        }
        else
        {
            return thriftifyColumns(cf.getSortedColumns(), reverseOrder);
        }
    }

    public List<ColumnOrSuperColumn> get_slice(ByteBuffer key, ColumnParent column_parent, SlicePredicate predicate, ConsistencyLevel consistency_level)
    throws InvalidRequestException, UnavailableException, TimedOutException
    {
        if (startSessionIfRequested())
        {
            Map<String, String> traceParameters = ImmutableMap.of("key", ByteBufferUtil.bytesToHex(key),
                    "column_parent", column_parent.toString(),
                    "predicate", predicate.toString(),
                    "consistency_level", consistency_level.name());
            Tracing.instance().begin("get_slice", traceParameters);
        }
        else
        {
            logger.debug("get_slice");
        }

        try
        {
            state().hasColumnFamilyAccess(column_parent.column_family, Permission.SELECT);
            return multigetSliceInternal(state().getKeyspace(), Collections.singletonList(key), column_parent,
                    predicate, consistency_level).get(key);
        }
        catch (RequestValidationException e)
        {
            throw ThriftConversion.toThrift(e);
        }
        finally
        {
            Tracing.instance().stopSession();
        }
    }

    public Map<ByteBuffer, List<ColumnOrSuperColumn>> multiget_slice(List<ByteBuffer> keys, ColumnParent column_parent, SlicePredicate predicate, ConsistencyLevel consistency_level)
    throws InvalidRequestException, UnavailableException, TimedOutException
    {
        if (startSessionIfRequested())
        {
            List<String> keysList = Lists.newArrayList();
            for (ByteBuffer key : keys)
            {
                keysList.add(ByteBufferUtil.bytesToHex(key));
            }
            Map<String, String> traceParameters = ImmutableMap.of("keys", keysList.toString(),
                    "column_parent", column_parent.toString(),
                    "predicate", predicate.toString(),
                    "consistency_level", consistency_level.name());
            Tracing.instance().begin("multiget_slice", traceParameters);
        }
        else
        {
            logger.debug("multiget_slice");
        }

        try
        {
            state().hasColumnFamilyAccess(column_parent.column_family, Permission.SELECT);
            return multigetSliceInternal(state().getKeyspace(), keys, column_parent, predicate, consistency_level);
        }
        catch (RequestValidationException e)
        {
            throw ThriftConversion.toThrift(e);
        }
        finally
        {
            Tracing.instance().stopSession();
        }
    }

    private Map<ByteBuffer, List<ColumnOrSuperColumn>> multigetSliceInternal(String keyspace, List<ByteBuffer> keys, ColumnParent column_parent, SlicePredicate predicate, ConsistencyLevel consistency_level)
    throws org.apache.cassandra.exceptions.InvalidRequestException, UnavailableException, TimedOutException
    {
        CFMetaData metadata = ThriftValidation.validateColumnFamily(keyspace, column_parent.column_family);
        ThriftValidation.validateColumnParent(metadata, column_parent);
        ThriftValidation.validatePredicate(metadata, column_parent, predicate);

        org.apache.cassandra.db.ConsistencyLevel consistencyLevel = ThriftConversion.fromThrift(consistency_level);
        consistencyLevel.validateForRead(keyspace);

        List<ReadCommand> commands = new ArrayList<ReadCommand>(keys.size());
        if (predicate.column_names != null)
        {
            for (ByteBuffer key: keys)
            {
                ThriftValidation.validateKey(metadata, key);
                commands.add(new SliceByNamesReadCommand(keyspace, key, column_parent, predicate.column_names));
            }
        }
        else
        {
            SliceRange range = predicate.slice_range;
            for (ByteBuffer key: keys)
            {
                ThriftValidation.validateKey(metadata, key);
                commands.add(new SliceFromReadCommand(keyspace, key, column_parent, range.start, range.finish, range.reversed, range.count));
            }
        }

        return getSlice(commands, consistencyLevel);
    }

    private ColumnOrSuperColumn internal_get(ByteBuffer key, ColumnPath column_path, ConsistencyLevel consistency_level)
    throws RequestValidationException, NotFoundException, UnavailableException, TimedOutException
    {
        ClientState cState = state();
        cState.hasColumnFamilyAccess(column_path.column_family, Permission.SELECT);
        String keyspace = cState.getKeyspace();

        CFMetaData metadata = ThriftValidation.validateColumnFamily(keyspace, column_path.column_family);
        ThriftValidation.validateColumnPath(metadata, column_path);
        org.apache.cassandra.db.ConsistencyLevel consistencyLevel = ThriftConversion.fromThrift(consistency_level);
        consistencyLevel.validateForRead(keyspace);

        QueryPath path = new QueryPath(column_path.column_family, column_path.column == null ? null : column_path.super_column);
        List<ByteBuffer> nameAsList = Arrays.asList(column_path.column == null ? column_path.super_column : column_path.column);
        ThriftValidation.validateKey(metadata, key);
        ReadCommand command = new SliceByNamesReadCommand(keyspace, key, path, nameAsList);

        Map<DecoratedKey, ColumnFamily> cfamilies = readColumnFamily(Arrays.asList(command), consistencyLevel);

        ColumnFamily cf = cfamilies.get(StorageService.getPartitioner().decorateKey(command.key));

        if (cf == null)
            throw new NotFoundException();
        List<ColumnOrSuperColumn> tcolumns = thriftifyColumnFamily(cf, command.queryPath.superColumnName != null, false);
        if (tcolumns.isEmpty())
            throw new NotFoundException();
        assert tcolumns.size() == 1;
        return tcolumns.get(0);
    }

    public ColumnOrSuperColumn get(ByteBuffer key, ColumnPath column_path, ConsistencyLevel consistency_level)
    throws InvalidRequestException, NotFoundException, UnavailableException, TimedOutException
    {

        if (startSessionIfRequested())
        {
            Map<String, String> traceParameters = ImmutableMap.of("key", ByteBufferUtil.bytesToHex(key),
                    "column_path", column_path.toString(),
                    "consistency_level", consistency_level.name());
            Tracing.instance().begin("get", traceParameters);
        }
        else
        {
            logger.debug("get");
        }

        try
        {
            return internal_get(key, column_path, consistency_level);
        }
        catch (RequestValidationException e)
        {
            throw ThriftConversion.toThrift(e);
        }
        finally
        {
            Tracing.instance().stopSession();
        }
    }

    public int get_count(ByteBuffer key, ColumnParent column_parent, SlicePredicate predicate, ConsistencyLevel consistency_level)
    throws InvalidRequestException, UnavailableException, TimedOutException
    {
        if (startSessionIfRequested())
        {
            Map<String, String> traceParameters = ImmutableMap.of("key", ByteBufferUtil.bytesToHex(key),
                    "column_parent", column_parent.toString(),
                    "predicate", predicate.toString(),
                    "consistency_level", consistency_level.name());
            Tracing.instance().begin("get_count", traceParameters);
        }
        else
        {
            logger.debug("get_count");
        }

        try
        {
            ClientState cState = state();
            cState.hasColumnFamilyAccess(column_parent.column_family, Permission.SELECT);
            Table table = Table.open(cState.getKeyspace());
            ColumnFamilyStore cfs = table.getColumnFamilyStore(column_parent.column_family);

            if (predicate.column_names != null)
                return get_slice(key, column_parent, predicate, consistency_level).size();

            int pageSize;
            // request by page if this is a large row
            if (cfs.getMeanColumns() > 0)
            {
                int averageColumnSize = (int) (cfs.getMeanRowSize() / cfs.getMeanColumns());
                pageSize = Math.min(COUNT_PAGE_SIZE,
                        DatabaseDescriptor.getInMemoryCompactionLimit() / averageColumnSize);
                pageSize = Math.max(2, pageSize);
                logger.debug("average row column size is {}; using pageSize of {}", averageColumnSize, pageSize);
            }
            else
            {
                pageSize = COUNT_PAGE_SIZE;
            }

            int totalCount = 0;
            List<ColumnOrSuperColumn> columns;

            if (predicate.slice_range == null)
            {
                predicate.slice_range = new SliceRange(ByteBufferUtil.EMPTY_BYTE_BUFFER,
                        ByteBufferUtil.EMPTY_BYTE_BUFFER,
                        false,
                        Integer.MAX_VALUE);
            }

            int requestedCount = predicate.slice_range.count;
            int pages = 0;
            while (true)
            {
                predicate.slice_range.count = Math.min(pageSize, requestedCount);
                columns = get_slice(key, column_parent, predicate, consistency_level);
                if (columns.isEmpty())
                    break;

                ByteBuffer firstName = getName(columns.get(0));
                int newColumns = pages == 0 || !firstName.equals(predicate.slice_range.start) ? columns.size()
                        : columns.size() - 1;

                totalCount += newColumns;
                requestedCount -= newColumns;
                pages++;
                // We're done if either:
                // - We've querying the number of columns requested by the user
                // - The last page wasn't full
                if (requestedCount == 0 || columns.size() < predicate.slice_range.count)
                    break;
                else
                    predicate.slice_range.start = getName(columns.get(columns.size() - 1));
            }

            return totalCount;
        }
        catch (RequestValidationException e)
        {
            throw ThriftConversion.toThrift(e);
        }
        finally
        {
            Tracing.instance().stopSession();
        }
    }

    private static ByteBuffer getName(ColumnOrSuperColumn cosc)
    {
        return cosc.isSetSuper_column() ? cosc.super_column.name :
                   (cosc.isSetColumn() ? cosc.column.name :
                       (cosc.isSetCounter_column() ? cosc.counter_column.name : cosc.counter_super_column.name));
    }

    public Map<ByteBuffer, Integer> multiget_count(List<ByteBuffer> keys, ColumnParent column_parent, SlicePredicate predicate, ConsistencyLevel consistency_level)
    throws InvalidRequestException, UnavailableException, TimedOutException
    {
        if (startSessionIfRequested())
        {
            List<String> keysList = Lists.newArrayList();
            for (ByteBuffer key : keys)
            {
                keysList.add(ByteBufferUtil.bytesToHex(key));
            }
            Map<String, String> traceParameters = ImmutableMap.of("keys", keysList.toString(),
                    "column_parent", column_parent.toString(),
                    "predicate", predicate.toString(),
                    "consistency_level", consistency_level.name());
            Tracing.instance().begin("multiget_count", traceParameters);
        }
        else
        {
            logger.debug("multiget_count");
        }

        try
        {
            ClientState cState = state();
            cState.hasColumnFamilyAccess(column_parent.column_family, Permission.SELECT);
            String keyspace = cState.getKeyspace();

            Map<ByteBuffer, Integer> counts = new HashMap<ByteBuffer, Integer>();
            Map<ByteBuffer, List<ColumnOrSuperColumn>> columnFamiliesMap = multigetSliceInternal(keyspace, keys,
                    column_parent, predicate, consistency_level);

            for (Map.Entry<ByteBuffer, List<ColumnOrSuperColumn>> cf : columnFamiliesMap.entrySet())
            {
                counts.put(cf.getKey(), cf.getValue().size());
            }
            return counts;
        }
        catch (RequestValidationException e)
        {
            throw ThriftConversion.toThrift(e);
        }
        finally
        {
            Tracing.instance().stopSession();
        }
    }

    private void internal_insert(ByteBuffer key, ColumnParent column_parent, Column column, ConsistencyLevel consistency_level)
    throws RequestValidationException, UnavailableException, TimedOutException
    {
        ClientState cState = state();
        cState.hasColumnFamilyAccess(column_parent.column_family, Permission.UPDATE);

        CFMetaData metadata = ThriftValidation.validateColumnFamily(cState.getKeyspace(), column_parent.column_family, false);
        ThriftValidation.validateKey(metadata, key);
        ThriftValidation.validateColumnParent(metadata, column_parent);
        // SuperColumn field is usually optional, but not when we're inserting
        if (metadata.cfType == ColumnFamilyType.Super && column_parent.super_column == null)
        {
            throw new org.apache.cassandra.exceptions.InvalidRequestException("missing mandatory super column name for super CF " + column_parent.column_family);
        }
        ThriftValidation.validateColumnNames(metadata, column_parent, Arrays.asList(column.name));
        ThriftValidation.validateColumnData(metadata, column, column_parent.super_column != null);

        RowMutation rm = new RowMutation(cState.getKeyspace(), key);
        try
        {
            rm.add(new QueryPath(column_parent.column_family, column_parent.super_column, column.name), column.value, column.timestamp, column.ttl);
        }
        catch (MarshalException e)
        {
            throw new org.apache.cassandra.exceptions.InvalidRequestException(e.getMessage());
        }
        doInsert(consistency_level, Arrays.asList(rm));
    }

    public void insert(ByteBuffer key, ColumnParent column_parent, Column column, ConsistencyLevel consistency_level)
    throws InvalidRequestException, UnavailableException, TimedOutException
    {
        if (startSessionIfRequested())
        {
            Map<String, String> traceParameters = ImmutableMap.of("key", ByteBufferUtil.bytesToHex(key),
                    "column_parent", column_parent.toString(),
                    "column", column.toString(),
                    "consistency_level", consistency_level.name());
            Tracing.instance().begin("insert", traceParameters);
        }
        else
        {
            logger.debug("insert");
        }

        try
        {
            internal_insert(key, column_parent, column, consistency_level);
        }
        catch (RequestValidationException e)
        {
            throw ThriftConversion.toThrift(e);
        }
        finally
        {
            Tracing.instance().stopSession();
        }
    }

    private List<IMutation> createMutationList(ConsistencyLevel consistency_level,
                                               Map<ByteBuffer,Map<String,List<Mutation>>> mutation_map,
                                               boolean allowCounterMutations)
    throws RequestValidationException
    {
        List<String> cfamsSeen = new ArrayList<String>();
        List<IMutation> rowMutations = new ArrayList<IMutation>();
        ClientState cState = state();
        String keyspace = cState.getKeyspace();

        for (Map.Entry<ByteBuffer, Map<String, List<Mutation>>> mutationEntry: mutation_map.entrySet())
        {
            ByteBuffer key = mutationEntry.getKey();

            // We need to separate row mutation for standard cf and counter cf (that will be encapsulated in a
            // CounterMutation) because it doesn't follow the same code path
            RowMutation rmStandard = null;
            RowMutation rmCounter = null;

            Map<String, List<Mutation>> columnFamilyToMutations = mutationEntry.getValue();
            for (Map.Entry<String, List<Mutation>> columnFamilyMutations : columnFamilyToMutations.entrySet())
            {
                String cfName = columnFamilyMutations.getKey();

                // Avoid unneeded authorizations
                if (!(cfamsSeen.contains(cfName)))
                {
                    cState.hasColumnFamilyAccess(cfName, Permission.UPDATE);
                    cfamsSeen.add(cfName);
                }

                CFMetaData metadata = ThriftValidation.validateColumnFamily(keyspace, cfName);
                ThriftValidation.validateKey(metadata, key);

                RowMutation rm;
                if (metadata.getDefaultValidator().isCommutative())
                {
                    ThriftConversion.fromThrift(consistency_level).validateCounterForWrite(metadata);
                    rmCounter = rmCounter == null ? new RowMutation(keyspace, key) : rmCounter;
                    rm = rmCounter;
                }
                else
                {
                    rmStandard = rmStandard == null ? new RowMutation(keyspace, key) : rmStandard;
                    rm = rmStandard;
                }

                for (Mutation mutation : columnFamilyMutations.getValue())
                {
                    ThriftValidation.validateMutation(metadata, mutation);

                    if (mutation.deletion != null)
                    {
                        rm.deleteColumnOrSuperColumn(cfName, mutation.deletion);
                    }
                    if (mutation.column_or_supercolumn != null)
                    {
                        rm.addColumnOrSuperColumn(cfName, mutation.column_or_supercolumn);
                    }
                }
            }
            if (rmStandard != null && !rmStandard.isEmpty())
                rowMutations.add(rmStandard);

            if (rmCounter != null && !rmCounter.isEmpty())
            {
                if (allowCounterMutations)
                    rowMutations.add(new CounterMutation(rmCounter, ThriftConversion.fromThrift(consistency_level)));
                else
                    throw new org.apache.cassandra.exceptions.InvalidRequestException("Counter mutations are not allowed in atomic batches");
            }
        }

        return rowMutations;
    }

    public void batch_mutate(Map<ByteBuffer,Map<String,List<Mutation>>> mutation_map, ConsistencyLevel consistency_level)
    throws InvalidRequestException, UnavailableException, TimedOutException
    {
        if (startSessionIfRequested())
        {
            Map<String, String> traceParameters = Maps.newLinkedHashMap();
            for (Map.Entry<ByteBuffer, Map<String, List<Mutation>>> mutationEntry : mutation_map.entrySet())
            {
                traceParameters.put(ByteBufferUtil.bytesToHex(mutationEntry.getKey()),
                        Joiner.on(";").withKeyValueSeparator(":").join(mutationEntry.getValue()));
            }
            traceParameters.put("consistency_level", consistency_level.name());
            Tracing.instance().begin("batch_mutate", traceParameters);
        }
        else
        {
            logger.debug("batch_mutate");
        }

        try
        {
            doInsert(consistency_level, createMutationList(consistency_level, mutation_map, true));
        }
        catch (RequestValidationException e)
        {
            throw ThriftConversion.toThrift(e);
        }
        finally
        {
            Tracing.instance().stopSession();
        }
    }

    public void atomic_batch_mutate(Map<ByteBuffer,Map<String,List<Mutation>>> mutation_map, ConsistencyLevel consistency_level)
    throws InvalidRequestException, UnavailableException, TimedOutException
    {
        if (startSessionIfRequested())
        {
            Map<String, String> traceParameters = Maps.newLinkedHashMap();
            for (Map.Entry<ByteBuffer, Map<String, List<Mutation>>> mutationEntry : mutation_map.entrySet())
            {
                traceParameters.put(ByteBufferUtil.bytesToHex(mutationEntry.getKey()),
                        Joiner.on(";").withKeyValueSeparator(":").join(mutationEntry.getValue()));
            }
            traceParameters.put("consistency_level", consistency_level.name());
            Tracing.instance().begin("atomic_batch_mutate", traceParameters);
        }
        else
        {
            logger.debug("atomic_batch_mutate");
        }

        try
        {
            doInsert(consistency_level, createMutationList(consistency_level, mutation_map, false), true);
        }
        catch (RequestValidationException e)
        {
            throw ThriftConversion.toThrift(e);
        }
        finally
        {
            Tracing.instance().stopSession();
        }
    }

    private void internal_remove(ByteBuffer key, ColumnPath column_path, long timestamp, ConsistencyLevel consistency_level, boolean isCommutativeOp)
    throws RequestValidationException, UnavailableException, TimedOutException
    {
        ClientState cState = state();
        cState.hasColumnFamilyAccess(column_path.column_family, Permission.DELETE);

        CFMetaData metadata = ThriftValidation.validateColumnFamily(cState.getKeyspace(), column_path.column_family, isCommutativeOp);
        ThriftValidation.validateKey(metadata, key);
        ThriftValidation.validateColumnPathOrParent(metadata, column_path);
        if (isCommutativeOp)
            ThriftConversion.fromThrift(consistency_level).validateCounterForWrite(metadata);

        RowMutation rm = new RowMutation(cState.getKeyspace(), key);
        rm.delete(new QueryPath(column_path), timestamp);

        if (isCommutativeOp)
            doInsert(consistency_level, Arrays.asList(new CounterMutation(rm, ThriftConversion.fromThrift(consistency_level))));
        else
            doInsert(consistency_level, Arrays.asList(rm));
    }

    public void remove(ByteBuffer key, ColumnPath column_path, long timestamp, ConsistencyLevel consistency_level)
    throws InvalidRequestException, UnavailableException, TimedOutException
    {
        if (startSessionIfRequested())
        {
            Map<String, String> traceParameters = ImmutableMap.of("key", ByteBufferUtil.bytesToHex(key),
                    "column_path", column_path.toString(),
                    "timestamp", timestamp+"",
                    "consistency_level", consistency_level.name());
            Tracing.instance().begin("remove", traceParameters);
        }
        else
        {
            logger.debug("remove");
        }

        try
        {
            internal_remove(key, column_path, timestamp, consistency_level, false);
        }
        catch (RequestValidationException e)
        {
            throw ThriftConversion.toThrift(e);
        }
        finally
        {
            Tracing.instance().stopSession();
        }
    }

    private void doInsert(ConsistencyLevel consistency_level, List<? extends IMutation> mutations)
    throws UnavailableException, TimedOutException, org.apache.cassandra.exceptions.InvalidRequestException
    {
        doInsert(consistency_level, mutations, false);
    }

    private void doInsert(ConsistencyLevel consistency_level, List<? extends IMutation> mutations, boolean mutateAtomically)
    throws UnavailableException, TimedOutException, org.apache.cassandra.exceptions.InvalidRequestException
    {
        org.apache.cassandra.db.ConsistencyLevel consistencyLevel = ThriftConversion.fromThrift(consistency_level);
        consistencyLevel.validateForWrite(state().getKeyspace());
        if (mutations.isEmpty())
            return;

        schedule(DatabaseDescriptor.getWriteRpcTimeout());
        try
        {
            if (mutateAtomically)
                StorageProxy.mutateAtomically((List<RowMutation>) mutations, consistencyLevel);
            else
                StorageProxy.mutate(mutations, consistencyLevel);
        }
        catch (RequestExecutionException e)
        {
            ThriftConversion.rethrow(e);
        }
        finally
        {
            release();
        }
    }

    public KsDef describe_keyspace(String table) throws NotFoundException, InvalidRequestException
    {
        try
        {
            state().hasKeyspaceAccess(table, Permission.DESCRIBE);

            KSMetaData ksm = Schema.instance.getTableDefinition(table);
            if (ksm == null)
                throw new NotFoundException();

            return ksm.toThrift();
        }
        catch (RequestValidationException e)
        {
            throw ThriftConversion.toThrift(e);
        }
    }

    public List<KeySlice> get_range_slices(ColumnParent column_parent, SlicePredicate predicate, KeyRange range, ConsistencyLevel consistency_level)
    throws InvalidRequestException, UnavailableException, TException, TimedOutException
    {
        if (startSessionIfRequested())
        {
            Map<String, String> traceParameters = ImmutableMap.of(
                    "column_parent", column_parent.toString(),
                    "predicate", predicate.toString(),
                    "range", range.toString(),
                    "consistency_level", consistency_level.name());
            Tracing.instance().begin("get_range_slices", traceParameters);
        }
        else
        {
            logger.debug("range_slice");
        }

        try
        {
<<<<<<< HEAD

            String keyspace = null;
            CFMetaData metadata = null;

            ClientState cState = state();
            keyspace = cState.getKeyspace();
            cState.hasColumnFamilyAccess(column_parent.column_family, Permission.SELECT);

            metadata = ThriftValidation.validateColumnFamily(keyspace, column_parent.column_family);
            ThriftValidation.validateColumnParent(metadata, column_parent);
            ThriftValidation.validatePredicate(metadata, column_parent, predicate);
            ThriftValidation.validateKeyRange(metadata, column_parent.super_column, range);

            org.apache.cassandra.db.ConsistencyLevel consistencyLevel = ThriftConversion.fromThrift(consistency_level);
            consistencyLevel.validateForRead(keyspace);

            List<Row> rows = null;

=======
>>>>>>> e400d0ec
            IPartitioner<?> p = StorageService.getPartitioner();
            AbstractBounds<RowPosition> bounds;
            if (range.start_key == null)
            {
                Token.TokenFactory<?> tokenFactory = p.getTokenFactory();
                Token left = tokenFactory.fromString(range.start_token);
                Token right = tokenFactory.fromString(range.end_token);
                bounds = Range.makeRowRange(left, right, p);
            }
            else
            {
                RowPosition end = range.end_key == null ? p.getTokenFactory().fromString(range.end_token).maxKeyBound(p)
                                                    : RowPosition.forKey(range.end_key, p);
                bounds = new Bounds<RowPosition>(RowPosition.forKey(range.start_key, p), end);
            }
            schedule(DatabaseDescriptor.getRangeRpcTimeout());
            try
            {
                IFilter filter = ThriftValidation.asIFilter(predicate,
                        metadata.getComparatorFor(column_parent.super_column));
                rows = StorageProxy.getRangeSlice(new RangeSliceCommand(keyspace, column_parent, filter, bounds,
                        range.row_filter, range.count), consistencyLevel);
            }
            finally
            {
                release();
            }
            assert rows != null;

            return thriftifyKeySlices(rows, column_parent, predicate);
        }
        catch (RequestValidationException e)
        {
            throw ThriftConversion.toThrift(e);
        }
        catch (ReadTimeoutException e)
        {
            logger.debug("... timed out");
            throw ThriftConversion.toThrift(e);
        }
        catch (org.apache.cassandra.exceptions.UnavailableException e)
        {
            throw ThriftConversion.toThrift(e);
        }
        catch (IOException e)
        {
            throw new RuntimeException(e);
        }
        finally
        {
            Tracing.instance().stopSession();
        }
    }

    public List<KeySlice> get_paged_slice(String column_family, KeyRange range, ByteBuffer start_column, ConsistencyLevel consistency_level)
    throws InvalidRequestException, UnavailableException, TimedOutException, TException
    {
        if (startSessionIfRequested())
        {
            Map<String, String> traceParameters = ImmutableMap.of(
                    "column_family", column_family,
                    "range", range.toString(),
                    "start_column", ByteBufferUtil.bytesToHex(start_column),
                    "consistency_level", consistency_level.name());
            Tracing.instance().begin("get_paged_slice", traceParameters);
        }
        else
        {
            logger.debug("get_paged_slice");
        }

        try
        {

            ClientState cState = state();
            String keyspace = cState.getKeyspace();
            cState.hasColumnFamilyAccess(column_family, Permission.SELECT);

            CFMetaData metadata = ThriftValidation.validateColumnFamily(keyspace, column_family);
            ThriftValidation.validateKeyRange(metadata, null, range);

            org.apache.cassandra.db.ConsistencyLevel consistencyLevel = ThriftConversion.fromThrift(consistency_level);
            consistencyLevel.validateForRead(keyspace);

            SlicePredicate predicate = new SlicePredicate().setSlice_range(new SliceRange(start_column,
                    ByteBufferUtil.EMPTY_BYTE_BUFFER, false, -1));

            IPartitioner p = StorageService.getPartitioner();
            AbstractBounds<RowPosition> bounds;
            if (range.start_key == null)
            {
                // (token, key) is unsupported, assume (token, token)
                Token.TokenFactory tokenFactory = p.getTokenFactory();
                Token left = tokenFactory.fromString(range.start_token);
                Token right = tokenFactory.fromString(range.end_token);
                bounds = Range.makeRowRange(left, right, p);
            }
            else
            {
                RowPosition end = range.end_key == null ? p.getTokenFactory().fromString(range.end_token)
                        .maxKeyBound(p)
                        : RowPosition.forKey(range.end_key, p);
                bounds = new Bounds<RowPosition>(RowPosition.forKey(range.start_key, p), end);
            }

            List<Row> rows;
            schedule(DatabaseDescriptor.getRangeRpcTimeout());
            try
            {
                IFilter filter = ThriftValidation.asIFilter(predicate, metadata.comparator);
                rows = StorageProxy.getRangeSlice(new RangeSliceCommand(keyspace, column_family, null, filter,
                        bounds, range.row_filter, range.count, true, true), consistencyLevel);
            }
            finally
            {
                release();
            }
            assert rows != null;

            return thriftifyKeySlices(rows, new ColumnParent(column_family), predicate);
        }
        catch (RequestValidationException e)
        {
            throw ThriftConversion.toThrift(e);
        }
        catch (ReadTimeoutException e)
        {
            logger.debug("... timed out");
            throw ThriftConversion.toThrift(e);
        }
        catch (org.apache.cassandra.exceptions.UnavailableException e)
        {
            throw ThriftConversion.toThrift(e);
        }
        catch (IOException e)
        {
            throw new RuntimeException(e);
        }
        finally
        {
            Tracing.instance().stopSession();
        }
    }

    private List<KeySlice> thriftifyKeySlices(List<Row> rows, ColumnParent column_parent, SlicePredicate predicate)
    {
        List<KeySlice> keySlices = new ArrayList<KeySlice>(rows.size());
        boolean reversed = predicate.slice_range != null && predicate.slice_range.reversed;
        for (Row row : rows)
        {
            List<ColumnOrSuperColumn> thriftifiedColumns = thriftifyColumnFamily(row.cf, column_parent.super_column != null, reversed);
            keySlices.add(new KeySlice(row.key.key, thriftifiedColumns));
        }

        return keySlices;
    }

    public List<KeySlice> get_indexed_slices(ColumnParent column_parent, IndexClause index_clause, SlicePredicate column_predicate, ConsistencyLevel consistency_level)
    throws InvalidRequestException, UnavailableException, TimedOutException, TException
    {
        if (startSessionIfRequested())
        {
            Map<String, String> traceParameters = ImmutableMap.of(
                    "column_parent", column_parent.toString(),
                    "index_clause", index_clause.toString(),
                    "slice_predicate", column_predicate.toString(),
                    "consistency_level", consistency_level.name());
            Tracing.instance().begin("get_indexed_slices", traceParameters);
        }
        else
        {
            logger.debug("scan");
        }

        try
        {
            ClientState cState = state();
            cState.hasColumnFamilyAccess(column_parent.column_family, Permission.SELECT);
            String keyspace = cState.getKeyspace();
            CFMetaData metadata = ThriftValidation.validateColumnFamily(keyspace, column_parent.column_family, false);
            ThriftValidation.validateColumnParent(metadata, column_parent);
            ThriftValidation.validatePredicate(metadata, column_parent, column_predicate);
            ThriftValidation.validateIndexClauses(metadata, index_clause);
            org.apache.cassandra.db.ConsistencyLevel consistencyLevel = ThriftConversion.fromThrift(consistency_level);
            consistencyLevel.validateForRead(keyspace);

            IPartitioner p = StorageService.getPartitioner();
            AbstractBounds<RowPosition> bounds = new Bounds<RowPosition>(RowPosition.forKey(index_clause.start_key, p),
                    p.getMinimumToken().minKeyBound());

            IFilter filter = ThriftValidation.asIFilter(column_predicate,
                    metadata.getComparatorFor(column_parent.super_column));
            RangeSliceCommand command = new RangeSliceCommand(keyspace,
                    column_parent.column_family,
                    null,
                    filter,
                    bounds,
                    index_clause.expressions,
                    index_clause.count);

            List<Row> rows = StorageProxy.getRangeSlice(command, consistencyLevel);
            return thriftifyKeySlices(rows, column_parent, column_predicate);
        }
        catch (RequestValidationException e)
        {
            throw ThriftConversion.toThrift(e);
        }
        catch (ReadTimeoutException e)
        {
            logger.debug("... timed out");
            throw ThriftConversion.toThrift(e);
        }
        catch (org.apache.cassandra.exceptions.UnavailableException e)
        {
            throw ThriftConversion.toThrift(e);
        }
        catch (IOException e)
        {
            throw new RuntimeException(e);
        }
        finally
        {
            Tracing.instance().stopSession();
        }
    }

    public List<KsDef> describe_keyspaces() throws TException, InvalidRequestException
    {
        try
        {
            Set<String> keyspaces = Schema.instance.getTables();
            List<KsDef> ksset = new ArrayList<KsDef>(keyspaces.size());
            for (String ks : keyspaces)
            {
                try
                {
                    state().hasKeyspaceAccess(ks, Permission.DESCRIBE);
                    ksset.add(describe_keyspace(ks));
                }
                catch (UnauthorizedException e)
                {
                    if (logger.isDebugEnabled())
                        logger.debug("PermissionDenied: " + e.getMessage());
                }
                catch (NotFoundException nfe)
                {
                    logger.info("Failed to find metadata for keyspace '" + ks + "'. Continuing... ");
                }
            }
            return ksset;
        }
        catch (RequestValidationException e)
        {
            throw ThriftConversion.toThrift(e);
        }
    }

    public String describe_cluster_name() throws TException
    {
        return DatabaseDescriptor.getClusterName();
    }

    public String describe_version() throws TException
    {
        return Constants.VERSION;
    }

    public List<TokenRange> describe_ring(String keyspace) throws InvalidRequestException
    {
        try
        {
            return StorageService.instance.describeRing(keyspace);
        }
        catch (RequestValidationException e)
        {
            throw ThriftConversion.toThrift(e);
        }
    }

    public Map<String, String> describe_token_map() throws InvalidRequestException
    {
        return StorageService.instance.getTokenToEndpointMap();
    }

    public String describe_partitioner() throws TException
    {
        return StorageService.getPartitioner().getClass().getName();
    }

    public String describe_snitch() throws TException
    {
        if (DatabaseDescriptor.getEndpointSnitch() instanceof DynamicEndpointSnitch)
            return ((DynamicEndpointSnitch)DatabaseDescriptor.getEndpointSnitch()).subsnitch.getClass().getName();
        return DatabaseDescriptor.getEndpointSnitch().getClass().getName();
    }

    public List<String> describe_splits(String cfName, String start_token, String end_token, int keys_per_split)
    throws TException, InvalidRequestException
    {
        try
        {
            // TODO: add keyspace authorization call post CASSANDRA-1425
            Token.TokenFactory tf = StorageService.getPartitioner().getTokenFactory();
            List<Token> tokens = StorageService.instance.getSplits(state().getKeyspace(), cfName, new Range<Token>(tf.fromString(start_token), tf.fromString(end_token)), keys_per_split);
            List<String> splits = new ArrayList<String>(tokens.size());
            for (Token token : tokens)
            {
                splits.add(tf.toString(token));
            }
            return splits;
        }
        catch (RequestValidationException e)
        {
            throw ThriftConversion.toThrift(e);
        }
    }

    public void login(AuthenticationRequest auth_request) throws AuthenticationException, AuthorizationException, TException
    {
         state().login(auth_request.getCredentials());
    }

    /**
     * Schedule the current thread for access to the required services
     */
    private void schedule(long timeoutMS) throws UnavailableException
    {
        try
        {
            requestScheduler.queue(Thread.currentThread(), state().getSchedulingValue(), timeoutMS);
        }
        catch (TimeoutException e)
        {
            throw new UnavailableException();
        }
    }

    /**
     * Release count for the used up resources
     */
    private void release()
    {
        requestScheduler.release();
    }

    public String system_add_column_family(CfDef cf_def)
    throws InvalidRequestException, SchemaDisagreementException, TException
    {
        logger.debug("add_column_family");

        try
        {
            state().hasColumnFamilyAccess(cf_def.name, Permission.CREATE);
            cf_def.unsetId(); // explicitly ignore any id set by client (Hector likes to set zero)
            CFMetaData cfm = CFMetaData.fromThrift(cf_def);
            if (cfm.getBloomFilterFpChance() == null)
                cfm.bloomFilterFpChance(CFMetaData.DEFAULT_BF_FP_CHANCE);
            cfm.addDefaultIndexNames();
            MigrationManager.announceNewColumnFamily(cfm);
            return Schema.instance.getVersion().toString();
        }
        catch (RequestValidationException e)
        {
            throw ThriftConversion.toThrift(e);
        }
    }

    public String system_drop_column_family(String column_family)
    throws InvalidRequestException, SchemaDisagreementException, TException
    {
        logger.debug("drop_column_family");

        ClientState cState = state();

        try
        {
            cState.hasColumnFamilyAccess(column_family, Permission.DROP);
            MigrationManager.announceColumnFamilyDrop(cState.getKeyspace(), column_family);
            return Schema.instance.getVersion().toString();
        }
        catch (RequestValidationException e)
        {
            throw ThriftConversion.toThrift(e);
        }
    }

    public String system_add_keyspace(KsDef ks_def)
    throws InvalidRequestException, SchemaDisagreementException, TException
    {
        logger.debug("add_keyspace");

        try
        {
            ThriftValidation.validateKeyspaceNotSystem(ks_def.name);
            state().hasKeyspaceAccess(ks_def.name, Permission.CREATE);
            ThriftValidation.validateKeyspaceNotYetExisting(ks_def.name);

            // generate a meaningful error if the user setup keyspace and/or column definition incorrectly
            for (CfDef cf : ks_def.cf_defs)
            {
                if (!cf.getKeyspace().equals(ks_def.getName()))
                {
                    throw new InvalidRequestException("CfDef (" + cf.getName() +") had a keyspace definition that did not match KsDef");
                }
            }

            Collection<CFMetaData> cfDefs = new ArrayList<CFMetaData>(ks_def.cf_defs.size());
            for (CfDef cf_def : ks_def.cf_defs)
            {
                cf_def.unsetId(); // explicitly ignore any id set by client (same as system_add_column_family)
                CFMetaData cfm = CFMetaData.fromThrift(cf_def);
                cfm.addDefaultIndexNames();
                cfDefs.add(cfm);
            }
            MigrationManager.announceNewKeyspace(KSMetaData.fromThrift(ks_def, cfDefs.toArray(new CFMetaData[cfDefs.size()])));
            return Schema.instance.getVersion().toString();
        }
        catch (RequestValidationException e)
        {
            throw ThriftConversion.toThrift(e);
        }
    }

    public String system_drop_keyspace(String keyspace)
    throws InvalidRequestException, SchemaDisagreementException, TException
    {
        logger.debug("drop_keyspace");

        try
        {
            ThriftValidation.validateKeyspaceNotSystem(keyspace);
            state().hasKeyspaceAccess(keyspace, Permission.DROP);

            MigrationManager.announceKeyspaceDrop(keyspace);
            return Schema.instance.getVersion().toString();
        }
        catch (RequestValidationException e)
        {
            throw ThriftConversion.toThrift(e);
        }
    }

    /** update an existing keyspace, but do not allow column family modifications.
     * @throws SchemaDisagreementException
     */
    public String system_update_keyspace(KsDef ks_def)
    throws InvalidRequestException, SchemaDisagreementException, TException
    {
        logger.debug("update_keyspace");

        try
        {
            ThriftValidation.validateKeyspaceNotSystem(ks_def.name);
            state().hasKeyspaceAccess(ks_def.name, Permission.ALTER);
            ThriftValidation.validateTable(ks_def.name);
            if (ks_def.getCf_defs() != null && ks_def.getCf_defs().size() > 0)
                throw new InvalidRequestException("Keyspace update must not contain any column family definitions.");

            MigrationManager.announceKeyspaceUpdate(KSMetaData.fromThrift(ks_def));
            return Schema.instance.getVersion().toString();
        }
        catch (RequestValidationException e)
        {
            throw ThriftConversion.toThrift(e);
        }
    }

    public String system_update_column_family(CfDef cf_def)
    throws InvalidRequestException, SchemaDisagreementException, TException
    {
        logger.debug("update_column_family");

        try
        {
            if (cf_def.keyspace == null || cf_def.name == null)
                throw new InvalidRequestException("Keyspace and CF name must be set.");
            CFMetaData oldCfm = Schema.instance.getCFMetaData(cf_def.keyspace, cf_def.name);
            if (oldCfm == null)
                throw new InvalidRequestException("Could not find column family definition to modify.");

            state().hasColumnFamilyAccess(cf_def.name, Permission.ALTER);

            CFMetaData.applyImplicitDefaults(cf_def);
            CFMetaData cfm = CFMetaData.fromThrift(cf_def);
            cfm.addDefaultIndexNames();
            MigrationManager.announceColumnFamilyUpdate(cfm);
            return Schema.instance.getVersion().toString();
        }
        catch (RequestValidationException e)
        {
            throw ThriftConversion.toThrift(e);
        }
    }

    public void truncate(String cfname) throws InvalidRequestException, UnavailableException, TimedOutException, TException
    {
        ClientState cState = state();

        try
        {
            cState.hasColumnFamilyAccess(cfname, Permission.DELETE);

            if (startSessionIfRequested())
            {
                Tracing.instance().begin("truncate", ImmutableMap.of("cf", cfname, "ks", cState.getKeyspace()));
            }
            else
            {
                logger.debug("truncating {}.{}", cState.getKeyspace(), cfname);
            }

            schedule(DatabaseDescriptor.getTruncateRpcTimeout());
            try
            {
                StorageProxy.truncateBlocking(cState.getKeyspace(), cfname);
            }
            finally
            {
                release();
            }
        }
        catch (RequestValidationException e)
        {
            throw ThriftConversion.toThrift(e);
        }
        catch (org.apache.cassandra.exceptions.UnavailableException e)
        {
            throw ThriftConversion.toThrift(e);
        }
        catch (TimeoutException e)
        {
            logger.debug("... timed out");
            throw new TimedOutException();
        }
        catch (IOException e)
        {
            throw (UnavailableException) new UnavailableException().initCause(e);
        }
        finally
        {
            Tracing.instance().stopSession();
        }
    }

    public void set_keyspace(String keyspace) throws InvalidRequestException, TException
    {
        try
        {
            ThriftValidation.validateTable(keyspace);
            state().setKeyspace(keyspace);
        }
        catch (RequestValidationException e)
        {
            throw ThriftConversion.toThrift(e);
        }
    }

    public Map<String, List<String>> describe_schema_versions() throws TException, InvalidRequestException
    {
        logger.debug("checking schema agreement");
        return StorageProxy.describeSchemaVersions();
    }

    // counter methods

    public void add(ByteBuffer key, ColumnParent column_parent, CounterColumn column, ConsistencyLevel consistency_level)
            throws InvalidRequestException, UnavailableException, TimedOutException, TException
    {
        if (startSessionIfRequested())
        {
            Map<String, String> traceParameters = ImmutableMap.of(
                    "column_parent", column_parent.toString(),
                    "column", column.toString(),
                    "consistency_level", consistency_level.name());
            Tracing.instance().begin("add", traceParameters);
        }
        else
        {
            logger.debug("add");
        }

        try
        {
            ClientState cState = state();
            cState.hasColumnFamilyAccess(column_parent.column_family, Permission.UPDATE);
            String keyspace = cState.getKeyspace();

            CFMetaData metadata = ThriftValidation.validateColumnFamily(keyspace, column_parent.column_family, true);
            ThriftValidation.validateKey(metadata, key);
            ThriftConversion.fromThrift(consistency_level).validateCounterForWrite(metadata);
            ThriftValidation.validateColumnParent(metadata, column_parent);
            // SuperColumn field is usually optional, but not when we're adding
            if (metadata.cfType == ColumnFamilyType.Super && column_parent.super_column == null)
                throw new InvalidRequestException("missing mandatory super column name for super CF " + column_parent.column_family);

            ThriftValidation.validateColumnNames(metadata, column_parent, Arrays.asList(column.name));

            RowMutation rm = new RowMutation(keyspace, key);
            try
            {
                rm.addCounter(new QueryPath(column_parent.column_family, column_parent.super_column, column.name), column.value);
            }
            catch (MarshalException e)
            {
                throw new InvalidRequestException(e.getMessage());
            }
            doInsert(consistency_level, Arrays.asList(new CounterMutation(rm, ThriftConversion.fromThrift(consistency_level))));
        }
        catch (RequestValidationException e)
        {
            throw ThriftConversion.toThrift(e);
        }
        finally
        {
            Tracing.instance().stopSession();
        }
    }

    public void remove_counter(ByteBuffer key, ColumnPath path, ConsistencyLevel consistency_level)
    throws InvalidRequestException, UnavailableException, TimedOutException, TException
    {
        if (startSessionIfRequested())
        {
            Map<String, String> traceParameters = ImmutableMap.of("key", ByteBufferUtil.bytesToHex(key),
                    "column_path", path.toString(),
                    "consistency_level", consistency_level.name());
            Tracing.instance().begin("remove_counter", traceParameters);
        }
        else
        {
            logger.debug("remove_counter");
        }

        try
        {
            internal_remove(key, path, System.currentTimeMillis(), consistency_level, true);
        }
        catch (RequestValidationException e)
        {
            throw ThriftConversion.toThrift(e);
        }
        finally
        {
            Tracing.instance().stopSession();
        }
    }

    private static String uncompress(ByteBuffer query, Compression compression) throws InvalidRequestException
    {
        String queryString = null;

        // Decompress the query string.
        try
        {
            switch (compression)
            {
                case GZIP:
                    DataOutputBuffer decompressed = new DataOutputBuffer();
                    byte[] outBuffer = new byte[1024], inBuffer = new byte[1024];

                    Inflater decompressor = new Inflater();

                    int lenRead = 0;
                    while (true)
                    {
                        if (decompressor.needsInput())
                            lenRead = query.remaining() < 1024 ? query.remaining() : 1024;
                            query.get(inBuffer, 0, lenRead);
                            decompressor.setInput(inBuffer, 0, lenRead);

                        int lenWrite = 0;
                        while ((lenWrite = decompressor.inflate(outBuffer)) !=0)
                            decompressed.write(outBuffer, 0, lenWrite);

                        if (decompressor.finished())
                            break;
                    }

                    decompressor.end();

                    queryString = new String(decompressed.getData(), 0, decompressed.size(), "UTF-8");
                    break;
                case NONE:
                    try
                    {
                        queryString = ByteBufferUtil.string(query);
                    }
                    catch (CharacterCodingException ex)
                    {
                        throw new InvalidRequestException(ex.getMessage());
                    }
                    break;
            }
        }
        catch (DataFormatException e)
        {
            throw new InvalidRequestException("Error deflating query string.");
        }
        catch (UnsupportedEncodingException e)
        {
            throw new InvalidRequestException("Unknown query string encoding.");
        }
        return queryString;
    }

    public CqlResult execute_cql_query(ByteBuffer query, Compression compression)
    throws InvalidRequestException, UnavailableException, TimedOutException, SchemaDisagreementException, TException
    {
        try
        {
            String queryString = uncompress(query, compression);
            if (startSessionIfRequested())
            {
                Tracing.instance().begin("execute_cql_query",
                                         ImmutableMap.of("query", queryString));
            }
            else
            {
                logger.debug("execute_cql_query");
            }

            return QueryProcessor.process(queryString, state());
        }
        catch (RequestExecutionException e)
        {
            ThriftConversion.rethrow(e);
            return null;
        }
        catch (RequestValidationException e)
        {
            throw ThriftConversion.toThrift(e);
        }
        finally
        {
            Tracing.instance().stopSession();
        }
    }

    public CqlResult execute_cql3_query(ByteBuffer query, Compression compression, ConsistencyLevel cLevel)
    throws InvalidRequestException, UnavailableException, TimedOutException, SchemaDisagreementException, TException
    {
        try
        {
            String queryString = uncompress(query, compression);
            if (startSessionIfRequested())
            {
                Tracing.instance().begin("execute_cql3_query",
                                         ImmutableMap.of("query", queryString));
            }
            else
            {
                logger.debug("execute_cql3_query");
            }

            ClientState cState = state();
            return org.apache.cassandra.cql3.QueryProcessor.process(queryString, ThriftConversion.fromThrift(cLevel), cState).toThriftResult();
        }
        catch (RequestExecutionException e)
        {
            ThriftConversion.rethrow(e);
            return null;
        }
        catch (RequestValidationException e)
        {
            throw ThriftConversion.toThrift(e);
        }
        finally
        {
            Tracing.instance().stopSession();
        }
    }

    public CqlPreparedResult prepare_cql_query(ByteBuffer query, Compression compression)
    throws InvalidRequestException, TException
    {
        if (logger.isDebugEnabled())
            logger.debug("prepare_cql_query");

        try
        {
            ClientState cState = state();
            String queryString = uncompress(query,compression);
            return QueryProcessor.prepare(queryString, cState);
        }
        catch (RequestValidationException e)
        {
            throw ThriftConversion.toThrift(e);
        }
    }

    public CqlPreparedResult prepare_cql3_query(ByteBuffer query, Compression compression)
    throws InvalidRequestException, TException
    {
        if (logger.isDebugEnabled())
            logger.debug("prepare_cql3_query");

        try
        {
            ClientState cState = state();
            String queryString = uncompress(query,compression);
            return org.apache.cassandra.cql3.QueryProcessor.prepare(queryString, cState, true).toThriftPreparedResult();
        }
        catch (RequestValidationException e)
        {
            throw ThriftConversion.toThrift(e);
        }
    }

    public CqlResult execute_prepared_cql_query(int itemId, List<ByteBuffer> bindVariables)
    throws InvalidRequestException, UnavailableException, TimedOutException, SchemaDisagreementException, TException
    {
        if (startSessionIfRequested())
        {
            // TODO we don't have [typed] access to CQL bind variables here.  CASSANDRA-4560 is open to add support.
            Tracing.instance().begin("execute_prepared_cql_query", Collections.<String, String>emptyMap());
        }
        else
        {
            logger.debug("execute_prepared_cql_query");
        }

        try
        {
            ClientState cState = state();
            CQLStatement statement = cState.getPrepared().get(itemId);

            if (statement == null)
                throw new InvalidRequestException(String.format("Prepared query with ID %d not found", itemId));
            logger.trace("Retrieved prepared statement #{} with {} bind markers", itemId, statement.boundTerms);

            return QueryProcessor.processPrepared(statement, cState, bindVariables);
        }
        catch (RequestExecutionException e)
        {
            ThriftConversion.rethrow(e);
            return null;
        }
        catch (RequestValidationException e)
        {
            throw ThriftConversion.toThrift(e);
        }
        finally
        {
            Tracing.instance().stopSession();
        }
    }

    public CqlResult execute_prepared_cql3_query(int itemId, List<ByteBuffer> bindVariables, ConsistencyLevel cLevel)
    throws InvalidRequestException, UnavailableException, TimedOutException, SchemaDisagreementException, TException
    {
        if (startSessionIfRequested())
        {
            // TODO we don't have [typed] access to CQL bind variables here.  CASSANDRA-4560 is open to add support.
            Tracing.instance().begin("execute_prepared_cql3_query", Collections.<String, String>emptyMap());
        }
        else
        {
            logger.debug("execute_prepared_cql3_query");
        }

        try
        {
            ClientState cState = state();
            org.apache.cassandra.cql3.CQLStatement statement = org.apache.cassandra.cql3.QueryProcessor.getPrepared(itemId);

            if (statement == null)
                throw new InvalidRequestException(String.format("Prepared query with ID %d not found" +
                                                                " (either the query was not prepared on this host (maybe the host has been restarted?)" +
                                                                " or you have prepared more than %d queries and queries %d has been evicted from the internal cache)",
                                                                itemId, org.apache.cassandra.cql3.QueryProcessor.MAX_CACHE_PREPARED, itemId));
            logger.trace("Retrieved prepared statement #{} with {} bind markers", itemId, statement.getBoundsTerms());

            return org.apache.cassandra.cql3.QueryProcessor.processPrepared(statement, ThriftConversion.fromThrift(cLevel), cState, bindVariables).toThriftResult();
        }
        catch (RequestExecutionException e)
        {
            ThriftConversion.rethrow(e);
            return null;
        }
        catch (RequestValidationException e)
        {
            throw ThriftConversion.toThrift(e);
        }
        finally
        {
            Tracing.instance().stopSession();
        }
    }

    public void set_cql_version(String version) throws InvalidRequestException
    {
        // Deprecated, no-op
    }

    public ByteBuffer trace_next_query() throws TException
    {
        UUID sessionId = UUIDGen.makeType1UUIDFromHost(FBUtilities.getBroadcastAddress());
        state().prepareTracingSession(sessionId);
        return TimeUUIDType.instance.decompose(sessionId);
    }

    private boolean startSessionIfRequested()
    {
        if (state().traceNextQuery())
        {
            state().createSession();
            return true;
        }
        return false;
    }

    // main method moved to CassandraDaemon
}<|MERGE_RESOLUTION|>--- conflicted
+++ resolved
@@ -913,8 +913,6 @@
 
         try
         {
-<<<<<<< HEAD
-
             String keyspace = null;
             CFMetaData metadata = null;
 
@@ -932,8 +930,6 @@
 
             List<Row> rows = null;
 
-=======
->>>>>>> e400d0ec
             IPartitioner<?> p = StorageService.getPartitioner();
             AbstractBounds<RowPosition> bounds;
             if (range.start_key == null)
