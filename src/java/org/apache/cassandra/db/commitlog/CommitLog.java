/*
 * Licensed to the Apache Software Foundation (ASF) under one
 * or more contributor license agreements.  See the NOTICE file
 * distributed with this work for additional information
 * regarding copyright ownership.  The ASF licenses this file
 * to you under the Apache License, Version 2.0 (the
 * "License"); you may not use this file except in compliance
 * with the License.  You may obtain a copy of the License at
 *
 *     http://www.apache.org/licenses/LICENSE-2.0
 *
 * Unless required by applicable law or agreed to in writing, software
 * distributed under the License is distributed on an "AS IS" BASIS,
 * WITHOUT WARRANTIES OR CONDITIONS OF ANY KIND, either express or implied.
 * See the License for the specific language governing permissions and
 * limitations under the License.
 */
package org.apache.cassandra.db.commitlog;

import java.io.*;
import java.lang.management.ManagementFactory;
import java.nio.ByteBuffer;
import java.util.*;
import java.util.zip.CRC32;
import javax.management.MBeanServer;
import javax.management.ObjectName;

import com.google.common.annotations.VisibleForTesting;
import org.apache.commons.lang3.StringUtils;
import org.slf4j.Logger;
import org.slf4j.LoggerFactory;

import org.apache.cassandra.config.Config;
import org.apache.cassandra.config.DatabaseDescriptor;
import org.apache.cassandra.config.ParameterizedClass;
import org.apache.cassandra.db.*;
import org.apache.cassandra.exceptions.WriteTimeoutException;
import org.apache.cassandra.io.FSWriteError;
import org.apache.cassandra.io.compress.ICompressor;
import org.apache.cassandra.io.util.BufferedDataOutputStreamPlus;
import org.apache.cassandra.io.util.DataOutputBufferFixed;
import org.apache.cassandra.io.util.FileUtils;
import org.apache.cassandra.metrics.CommitLogMetrics;
import org.apache.cassandra.net.MessagingService;
import org.apache.cassandra.schema.CompressionParams;
import org.apache.cassandra.security.EncryptionContext;
import org.apache.cassandra.service.StorageService;
import org.apache.cassandra.utils.FBUtilities;
import org.apache.cassandra.utils.JVMStabilityInspector;

import static org.apache.cassandra.db.commitlog.CommitLogSegment.Allocation;
import static org.apache.cassandra.db.commitlog.CommitLogSegment.CommitLogSegmentFileComparator;
import static org.apache.cassandra.db.commitlog.CommitLogSegment.ENTRY_OVERHEAD_SIZE;
import static org.apache.cassandra.utils.FBUtilities.updateChecksum;
import static org.apache.cassandra.utils.FBUtilities.updateChecksumInt;

/*
 * Commit Log tracks every write operation into the system. The aim of the commit log is to be able to
 * successfully recover data that was not stored to disk via the Memtable.
 */
public class CommitLog implements CommitLogMBean
{
    private static final Logger logger = LoggerFactory.getLogger(CommitLog.class);

    public static final CommitLog instance = CommitLog.construct();

    // we only permit records HALF the size of a commit log, to ensure we don't spin allocating many mostly
    // empty segments when writing large records
    final long MAX_MUTATION_SIZE = DatabaseDescriptor.getMaxMutationSize();

    final public AbstractCommitLogSegmentManager segmentManager;

    public final CommitLogArchiver archiver;
    final CommitLogMetrics metrics;
    final AbstractCommitLogService executor;

    volatile Configuration configuration;

    private static CommitLog construct()
    {
        CommitLog log = new CommitLog(CommitLogArchiver.construct());

        MBeanServer mbs = ManagementFactory.getPlatformMBeanServer();
        try
        {
            mbs.registerMBean(log, new ObjectName("org.apache.cassandra.db:type=Commitlog"));
        }
        catch (Exception e)
        {
            throw new RuntimeException(e);
        }
        return log.start();
    }

    @VisibleForTesting
    CommitLog(CommitLogArchiver archiver)
    {
        this.configuration = new Configuration(DatabaseDescriptor.getCommitLogCompression(),
                                               DatabaseDescriptor.getEncryptionContext());
        DatabaseDescriptor.createAllDirectories();

        this.archiver = archiver;
        metrics = new CommitLogMetrics();

        executor = DatabaseDescriptor.getCommitLogSync() == Config.CommitLogSync.batch
                ? new BatchCommitLogService(this)
                : new PeriodicCommitLogService(this);

        segmentManager = DatabaseDescriptor.isCDCEnabled()
                         ? new CommitLogSegmentManagerCDC(this, DatabaseDescriptor.getCommitLogLocation())
                         : new CommitLogSegmentManagerStandard(this, DatabaseDescriptor.getCommitLogLocation());

        // register metrics
        metrics.attach(executor, segmentManager);
    }

    CommitLog start()
    {
        executor.start();
        segmentManager.start();
        return this;
    }

    /**
     * Perform recovery on commit logs located in the directory specified by the config file.
     *
     * @return the number of mutations replayed
     * @throws IOException
     */
    public int recoverSegmentsOnDisk() throws IOException
    {
        // If createReserveSegments is already flipped, the CLSM is running and recovery has already taken place.
        if (segmentManager.createReserveSegments)
            return 0;

        FilenameFilter unmanagedFilesFilter = new FilenameFilter()
        {
            public boolean accept(File dir, String name)
            {
                // we used to try to avoid instantiating commitlog (thus creating an empty segment ready for writes)
                // until after recover was finished.  this turns out to be fragile; it is less error-prone to go
                // ahead and allow writes before recover, and just skip active segments when we do.
                return CommitLogDescriptor.isValid(name) && CommitLogSegment.shouldReplay(name);
            }
        };

        // submit all files for this segment manager for archiving prior to recovery - CASSANDRA-6904
        for (File file : new File(segmentManager.storageDirectory).listFiles(unmanagedFilesFilter))
        {
            archiver.maybeArchive(file.getPath(), file.getName());
            archiver.maybeWaitForArchiving(file.getName());
        }

        assert archiver.archivePending.isEmpty() : "Not all commit log archive tasks were completed before restore";
        archiver.maybeRestoreArchive();

        File[] files = new File(segmentManager.storageDirectory).listFiles(unmanagedFilesFilter);
        int replayed = 0;
        if (files.length == 0)
        {
            logger.info("No commitlog files found; skipping replay");
        }
        else
        {
            Arrays.sort(files, new CommitLogSegmentFileComparator());
            logger.info("Replaying {}", StringUtils.join(files, ", "));
            replayed = recoverFiles(files);
            logger.info("Log replay complete, {} replayed mutations", replayed);

            for (File f : files)
                segmentManager.handleReplayedSegment(f);
        }

        segmentManager.enableReserveSegmentCreation();
        return replayed;
    }

    /**
     * Perform recovery on a list of commit log files.
     *
     * @param clogs   the list of commit log files to replay
     * @return the number of mutations replayed
     */
    public int recoverFiles(File... clogs) throws IOException
    {
        CommitLogReplayer replayer = CommitLogReplayer.construct(this);
        replayer.replayFiles(clogs);
        return replayer.blockForWrites();
    }

    public void recoverPath(String path) throws IOException
    {
        CommitLogReplayer replayer = CommitLogReplayer.construct(this);
        replayer.replayPath(new File(path), false);
        replayer.blockForWrites();
    }

    /**
     * Perform recovery on a single commit log. Kept w/sub-optimal name due to coupling w/MBean / JMX
     */
    public void recover(String path) throws IOException
    {
        recoverPath(path);
    }

    /**
     * @return a CommitLogPosition which, if {@code >= one} returned from add(), implies add() was started
     * (but not necessarily finished) prior to this call
     */
    public CommitLogPosition getCurrentPosition()
    {
        return segmentManager.getCurrentPosition();
    }

    /**
     * Flushes all dirty CFs, waiting for them to free and recycle any segments they were retaining
     */
    public void forceRecycleAllSegments(Iterable<UUID> droppedCfs)
    {
        segmentManager.forceRecycleAll(droppedCfs);
    }

    /**
     * Flushes all dirty CFs, waiting for them to free and recycle any segments they were retaining
     */
    public void forceRecycleAllSegments()
    {
        segmentManager.forceRecycleAll(Collections.<UUID>emptyList());
    }

    /**
     * Forces a disk flush on the commit log files that need it.  Blocking.
     */
    public void sync(boolean syncAllSegments) throws IOException
    {
        segmentManager.sync(syncAllSegments);
    }

    /**
     * Preempts the CLExecutor, telling to to sync immediately
     */
    public void requestExtraSync()
    {
        executor.requestExtraSync();
    }

    /**
     * Add a Mutation to the commit log. If CDC is enabled, this can fail.
     *
     * @param mutation the Mutation to add to the log
     * @throws WriteTimeoutException
     */
    public CommitLogPosition add(Mutation mutation) throws WriteTimeoutException
    {
        assert mutation != null;

        int size = (int) Mutation.serializer.serializedSize(mutation, MessagingService.current_version);

        int totalSize = size + ENTRY_OVERHEAD_SIZE;
        if (totalSize > MAX_MUTATION_SIZE)
        {
            throw new IllegalArgumentException(String.format("Mutation of %s is too large for the maximum size of %s",
                                                             FBUtilities.prettyPrintMemory(totalSize),
                                                             FBUtilities.prettyPrintMemory(MAX_MUTATION_SIZE)));
        }

        Allocation alloc = segmentManager.allocate(mutation, totalSize);

        CRC32 checksum = new CRC32();
        final ByteBuffer buffer = alloc.getBuffer();
        try (BufferedDataOutputStreamPlus dos = new DataOutputBufferFixed(buffer))
        {
            // checksummed length
            dos.writeInt(size);
            updateChecksumInt(checksum, size);
            buffer.putInt((int) checksum.getValue());

            // checksummed mutation
            Mutation.serializer.serialize(mutation, dos, MessagingService.current_version);
            updateChecksum(checksum, buffer, buffer.position() - size, size);
            buffer.putInt((int) checksum.getValue());
        }
        catch (IOException e)
        {
            throw new FSWriteError(e, alloc.getSegment().getPath());
        }
        finally
        {
            alloc.markWritten();
        }

        executor.finishWriteFor(alloc);
        return alloc.getCommitLogPosition();
    }

    /**
     * Modifies the per-CF dirty cursors of any commit log segments for the column family according to the position
     * given. Discards any commit log segments that are no longer used.
     *
     * @param cfId    the column family ID that was flushed
<<<<<<< HEAD
     * @param context the commit log segment position of the flush
     */
    public void discardCompletedSegments(final UUID cfId, final CommitLogPosition context)
=======
     * @param lowerBound the lowest covered replay position of the flush
     * @param lowerBound the highest covered replay position of the flush
     */
    public void discardCompletedSegments(final UUID cfId, final ReplayPosition lowerBound, final ReplayPosition upperBound)
>>>>>>> 904cb5d1
    {
        logger.trace("discard completed log segments for {}-{}, table {}", lowerBound, upperBound, cfId);

        // Go thru the active segment files, which are ordered oldest to newest, marking the
        // flushed CF as clean, until we reach the segment file containing the CommitLogPosition passed
        // in the arguments. Any segments that become unused after they are marked clean will be
        // recycled or discarded.
        for (Iterator<CommitLogSegment> iter = segmentManager.getActiveSegments().iterator(); iter.hasNext();)
        {
            CommitLogSegment segment = iter.next();
            segment.markClean(cfId, lowerBound, upperBound);

            if (segment.isUnused())
            {
                logger.trace("Commit log segment {} is unused", segment);
                segmentManager.recycleSegment(segment);
            }
            else
            {
                logger.trace("Not safe to delete{} commit log segment {}; dirty is {}",
                        (iter.hasNext() ? "" : " active"), segment, segment.dirtyString());
            }

            // Don't mark or try to delete any newer segments once we've reached the one containing the
            // position of the flush.
            if (segment.contains(upperBound))
                break;
        }
    }

    @Override
    public String getArchiveCommand()
    {
        return archiver.archiveCommand;
    }

    @Override
    public String getRestoreCommand()
    {
        return archiver.restoreCommand;
    }

    @Override
    public String getRestoreDirectories()
    {
        return archiver.restoreDirectories;
    }

    @Override
    public long getRestorePointInTime()
    {
        return archiver.restorePointInTime;
    }

    @Override
    public String getRestorePrecision()
    {
        return archiver.precision.toString();
    }

    public List<String> getActiveSegmentNames()
    {
        List<String> segmentNames = new ArrayList<>();
        for (CommitLogSegment seg : segmentManager.getActiveSegments())
            segmentNames.add(seg.getName());
        return segmentNames;
    }

    public List<String> getArchivingSegmentNames()
    {
        return new ArrayList<>(archiver.archivePending.keySet());
    }

    @Override
    public long getActiveContentSize()
    {
        long size = 0;
        for (CommitLogSegment seg : segmentManager.getActiveSegments())
            size += seg.contentSize();
        return size;
    }

    @Override
    public long getActiveOnDiskSize()
    {
        return segmentManager.onDiskSize();
    }

    @Override
    public Map<String, Double> getActiveSegmentCompressionRatios()
    {
        Map<String, Double> segmentRatios = new TreeMap<>();
        for (CommitLogSegment seg : segmentManager.getActiveSegments())
            segmentRatios.put(seg.getName(), 1.0 * seg.onDiskSize() / seg.contentSize());
        return segmentRatios;
    }

    /**
     * Shuts down the threads used by the commit log, blocking until completion.
     */
    public void shutdownBlocking() throws InterruptedException
    {
        executor.shutdown();
        executor.awaitTermination();
        segmentManager.shutdown();
        segmentManager.awaitTermination();
    }

    /**
     * FOR TESTING PURPOSES
     * @return the number of files recovered
     */
    public int resetUnsafe(boolean deleteSegments) throws IOException
    {
        stopUnsafe(deleteSegments);
        resetConfiguration();
        return restartUnsafe();
    }

    /**
     * FOR TESTING PURPOSES.
     */
    public void resetConfiguration()
    {
        configuration = new Configuration(DatabaseDescriptor.getCommitLogCompression(),
                                          DatabaseDescriptor.getEncryptionContext());
    }

    /**
     */
    public void stopUnsafe(boolean deleteSegments)
    {
        executor.shutdown();
        try
        {
            executor.awaitTermination();
        }
        catch (InterruptedException e)
        {
            throw new RuntimeException(e);
        }
        segmentManager.stopUnsafe(deleteSegments);
        CommitLogSegment.resetReplayLimit();
        if (DatabaseDescriptor.isCDCEnabled() && deleteSegments)
            for (File f : new File(DatabaseDescriptor.getCDCLogLocation()).listFiles())
                FileUtils.deleteWithConfirm(f);

    }

    /**
     * FOR TESTING PURPOSES
     */
    public int restartUnsafe() throws IOException
    {
        segmentManager.start();
        executor.restartUnsafe();
        try
        {
            return recoverSegmentsOnDisk();
        }
        catch (FSWriteError e)
        {
            // Workaround for a class of races that keeps showing up on Windows tests.
            // stop/start/reset path on Windows with segment deletion is very touchy/brittle
            // and the timing keeps getting screwed up. Rather than chasing our tail further
            // or rewriting the CLSM, just report that we didn't recover anything back up
            // the chain. This will silence most intermittent test failures on Windows
            // and appropriately fail tests that expected segments to be recovered that
            // were not.
            return 0;
        }
    }

    @VisibleForTesting
    public static boolean handleCommitError(String message, Throwable t)
    {
        JVMStabilityInspector.inspectCommitLogThrowable(t);
        switch (DatabaseDescriptor.getCommitFailurePolicy())
        {
            // Needed here for unit tests to not fail on default assertion
            case die:
            case stop:
                StorageService.instance.stopTransports();
                //$FALL-THROUGH$
            case stop_commit:
                logger.error(String.format("%s. Commit disk failure policy is %s; terminating thread", message, DatabaseDescriptor.getCommitFailurePolicy()), t);
                return false;
            case ignore:
                logger.error(message, t);
                return true;
            default:
                throw new AssertionError(DatabaseDescriptor.getCommitFailurePolicy());
        }
    }

    public static final class Configuration
    {
        /**
         * The compressor class.
         */
        private final ParameterizedClass compressorClass;

        /**
         * The compressor used to compress the segments.
         */
        private final ICompressor compressor;

        /**
         * The encryption context used to encrypt the segments.
         */
        private EncryptionContext encryptionContext;

        public Configuration(ParameterizedClass compressorClass, EncryptionContext encryptionContext)
        {
            this.compressorClass = compressorClass;
            this.compressor = compressorClass != null ? CompressionParams.createCompressor(compressorClass) : null;
            this.encryptionContext = encryptionContext;
        }

        /**
         * Checks if the segments must be compressed.
         * @return <code>true</code> if the segments must be compressed, <code>false</code> otherwise.
         */
        public boolean useCompression()
        {
            return compressor != null;
        }

        /**
         * Checks if the segments must be encrypted.
         * @return <code>true</code> if the segments must be encrypted, <code>false</code> otherwise.
         */
        public boolean useEncryption()
        {
            return encryptionContext.isEnabled();
        }

        /**
         * Returns the compressor used to compress the segments.
         * @return the compressor used to compress the segments
         */
        public ICompressor getCompressor()
        {
            return compressor;
        }

        /**
         * Returns the compressor class.
         * @return the compressor class
         */
        public ParameterizedClass getCompressorClass()
        {
            return compressorClass;
        }

        /**
         * Returns the compressor name.
         * @return the compressor name.
         */
        public String getCompressorName()
        {
            return useCompression() ? compressor.getClass().getSimpleName() : "none";
        }

        /**
         * Returns the encryption context used to encrypt the segments.
         * @return the encryption context used to encrypt the segments
         */
        public EncryptionContext getEncryptionContext()
        {
            return encryptionContext;
        }
    }
}<|MERGE_RESOLUTION|>--- conflicted
+++ resolved
@@ -298,16 +298,10 @@
      * given. Discards any commit log segments that are no longer used.
      *
      * @param cfId    the column family ID that was flushed
-<<<<<<< HEAD
-     * @param context the commit log segment position of the flush
-     */
-    public void discardCompletedSegments(final UUID cfId, final CommitLogPosition context)
-=======
      * @param lowerBound the lowest covered replay position of the flush
      * @param lowerBound the highest covered replay position of the flush
      */
-    public void discardCompletedSegments(final UUID cfId, final ReplayPosition lowerBound, final ReplayPosition upperBound)
->>>>>>> 904cb5d1
+    public void discardCompletedSegments(final UUID cfId, final CommitLogPosition lowerBound, final CommitLogPosition upperBound)
     {
         logger.trace("discard completed log segments for {}-{}, table {}", lowerBound, upperBound, cfId);
 
