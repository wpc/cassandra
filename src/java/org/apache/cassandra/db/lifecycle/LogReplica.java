--- conflicted
+++ resolved
@@ -45,11 +45,7 @@
 
     static LogReplica create(File directory, String fileName)
     {
-<<<<<<< HEAD
-        return new LogReplica(new File(fileName), CLibrary.tryOpenDirectory(directory.getPath()));
-=======
-        return new LogReplica(new File(fileName), NativeLibrary.tryOpenDirectory(folder.getPath()));
->>>>>>> 9b8692c6
+        return new LogReplica(new File(fileName), NativeLibrary.tryOpenDirectory(directory.getPath()));
     }
 
     static LogReplica open(File file)
@@ -96,13 +92,8 @@
 
     void syncDirectory()
     {
-<<<<<<< HEAD
         if (directoryDescriptor >= 0)
-            CLibrary.trySync(directoryDescriptor);
-=======
-        if (folderDescriptor >= 0)
-            NativeLibrary.trySync(folderDescriptor);
->>>>>>> 9b8692c6
+            NativeLibrary.trySync(directoryDescriptor);
     }
 
     void delete()
@@ -120,13 +111,8 @@
     {
         if (directoryDescriptor >= 0)
         {
-<<<<<<< HEAD
-            CLibrary.tryCloseFD(directoryDescriptor);
+            NativeLibrary.tryCloseFD(directoryDescriptor);
             directoryDescriptor = -1;
-=======
-            NativeLibrary.tryCloseFD(folderDescriptor);
-            folderDescriptor = -1;
->>>>>>> 9b8692c6
         }
     }
 
