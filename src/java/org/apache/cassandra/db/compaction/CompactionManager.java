--- conflicted
+++ resolved
@@ -802,13 +802,8 @@
         {
             SSTableReader.releaseReferences(sstables);
             iter.close();
-<<<<<<< HEAD
-            if (cfs.keyspace.snapshotExists(snapshotName))
-                cfs.keyspace.clearSnapshot(snapshotName);
-=======
-            if (cfs.snapshotExists(validator.request.sessionid))
-                cfs.clearSnapshot(validator.request.sessionid);
->>>>>>> 806a4522
+            if (cfs.snapshotExists(snapshotName))
+                cfs.clearSnapshot(snapshotName);
 
             metrics.finishCompaction(ci);
         }
