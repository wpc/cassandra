/*
 * Licensed to the Apache Software Foundation (ASF) under one
 * or more contributor license agreements.  See the NOTICE file
 * distributed with this work for additional information
 * regarding copyright ownership.  The ASF licenses this file
 * to you under the Apache License, Version 2.0 (the
 * "License"); you may not use this file except in compliance
 * with the License.  You may obtain a copy of the License at
 *
 *     http://www.apache.org/licenses/LICENSE-2.0
 *
 * Unless required by applicable law or agreed to in writing, software
 * distributed under the License is distributed on an "AS IS" BASIS,
 * WITHOUT WARRANTIES OR CONDITIONS OF ANY KIND, either express or implied.
 * See the License for the specific language governing permissions and
 * limitations under the License.
 */
package org.apache.cassandra.db.compaction;

import java.nio.ByteBuffer;
import java.io.*;
import java.util.*;

import com.google.common.annotations.VisibleForTesting;
import com.google.common.base.Throwables;

import org.apache.cassandra.config.CFMetaData;
import org.apache.cassandra.db.*;
import org.apache.cassandra.db.lifecycle.LifecycleTransaction;
<<<<<<< HEAD
import org.apache.cassandra.db.rows.*;
import org.apache.cassandra.db.partitions.*;
=======
import org.apache.cassandra.db.columniterator.OnDiskAtomIterator;
import org.apache.cassandra.db.composites.CellNames;
>>>>>>> 1602e606
import org.apache.cassandra.io.sstable.*;
import org.apache.cassandra.io.sstable.format.SSTableReader;
import org.apache.cassandra.io.sstable.format.SSTableWriter;
import org.apache.cassandra.io.util.FileUtils;
import org.apache.cassandra.io.util.RandomAccessReader;
import org.apache.cassandra.service.ActiveRepairService;
<<<<<<< HEAD
import org.apache.cassandra.utils.*;
=======
import org.apache.cassandra.utils.ByteBufferUtil;
import org.apache.cassandra.utils.JVMStabilityInspector;
import org.apache.cassandra.utils.OutputHandler;
import org.apache.cassandra.utils.memory.HeapAllocator;
import org.apache.cassandra.utils.UUIDGen;
>>>>>>> 1602e606
import org.apache.cassandra.utils.concurrent.Refs;

public class Scrubber implements Closeable
{
    private final ColumnFamilyStore cfs;
    private final SSTableReader sstable;
    private final LifecycleTransaction transaction;
    private final File destination;
    private final boolean skipCorrupted;
    private final boolean reinsertOverflowedTTLRows;

    private final boolean isCommutative;
    private final boolean isIndex;
    private final boolean checkData;
    private final long expectedBloomFilterSize;

    private final RandomAccessReader dataFile;
    private final RandomAccessReader indexFile;
    private final ScrubInfo scrubInfo;
    private final RowIndexEntry.IndexSerializer rowIndexEntrySerializer;

    private int goodRows;
    private int badRows;
    private int emptyRows;

    private ByteBuffer currentIndexKey;
    private ByteBuffer nextIndexKey;
    long currentRowPositionFromIndex;
    long nextRowPositionFromIndex;

    private final OutputHandler outputHandler;
    private NegativeLocalDeletionInfoMetrics negativeLocalDeletionInfoMetrics = new NegativeLocalDeletionInfoMetrics();

    private static final Comparator<Partition> partitionComparator = new Comparator<Partition>()
    {
         public int compare(Partition r1, Partition r2)
         {
             return r1.partitionKey().compareTo(r2.partitionKey());
         }
    };
    private final SortedSet<Partition> outOfOrder = new TreeSet<>(partitionComparator);

    public Scrubber(ColumnFamilyStore cfs, LifecycleTransaction transaction, boolean skipCorrupted, boolean checkData) throws IOException
    {
        this(cfs, transaction, skipCorrupted, new OutputHandler.LogOutput(), checkData, false);
    }

    public Scrubber(ColumnFamilyStore cfs, LifecycleTransaction transaction, boolean skipCorrupted, boolean checkData,
                    boolean reinsertOverflowedTTLRows) throws IOException
    {
        this(cfs, transaction, skipCorrupted, new OutputHandler.LogOutput(), checkData, reinsertOverflowedTTLRows);
    }

    @SuppressWarnings("resource")
<<<<<<< HEAD
    public Scrubber(ColumnFamilyStore cfs,
                    LifecycleTransaction transaction,
                    boolean skipCorrupted,
                    OutputHandler outputHandler,
                    boolean checkData) throws IOException
=======
    public Scrubber(ColumnFamilyStore cfs, LifecycleTransaction transaction, boolean skipCorrupted, OutputHandler outputHandler, boolean checkData,
                    boolean reinsertOverflowedTTLRows) throws IOException
>>>>>>> 1602e606
    {
        this.cfs = cfs;
        this.transaction = transaction;
        this.sstable = transaction.onlyOne();
        this.outputHandler = outputHandler;
        this.skipCorrupted = skipCorrupted;
<<<<<<< HEAD
        this.rowIndexEntrySerializer = sstable.descriptor.version.getSSTableFormat().getIndexSerializer(sstable.metadata,
                                                                                                        sstable.descriptor.version,
                                                                                                        sstable.header);
=======
        this.rowIndexEntrySerializer = sstable.descriptor.version.getSSTableFormat().getIndexSerializer(sstable.metadata);
        this.reinsertOverflowedTTLRows = reinsertOverflowedTTLRows;
>>>>>>> 1602e606

        List<SSTableReader> toScrub = Collections.singletonList(sstable);

        // Calculate the expected compacted filesize
        this.destination = cfs.getDirectories().getWriteableLocationAsFile(cfs.getExpectedCompactedFileSize(toScrub, OperationType.SCRUB));
        if (destination == null)
            throw new IOException("disk full");

        this.isCommutative = cfs.metadata.isCounter();

        boolean hasIndexFile = (new File(sstable.descriptor.filenameFor(Component.PRIMARY_INDEX))).exists();
        this.isIndex = cfs.isIndex();
        if (!hasIndexFile)
        {
            // if there's any corruption in the -Data.db then rows can't be skipped over. but it's worth a shot.
            outputHandler.warn("Missing component: " + sstable.descriptor.filenameFor(Component.PRIMARY_INDEX));
        }
        this.checkData = checkData && !this.isIndex; //LocalByPartitionerType does not support validation
        this.expectedBloomFilterSize = Math.max(
            cfs.metadata.params.minIndexInterval,
            hasIndexFile ? SSTableReader.getApproximateKeyCount(toScrub) : 0);

        // loop through each row, deserializing to check for damage.
        // we'll also loop through the index at the same time, using the position from the index to recover if the
        // row header (key or data size) is corrupt. (This means our position in the index file will be one row
        // "ahead" of the data file.)
        this.dataFile = transaction.isOffline()
                        ? sstable.openDataReader()
                        : sstable.openDataReader(CompactionManager.instance.getRateLimiter());

        this.indexFile = hasIndexFile
                ? RandomAccessReader.open(new File(sstable.descriptor.filenameFor(Component.PRIMARY_INDEX)))
                : null;

        this.scrubInfo = new ScrubInfo(dataFile, sstable);

        this.currentRowPositionFromIndex = 0;
        this.nextRowPositionFromIndex = 0;

        if (reinsertOverflowedTTLRows)
            outputHandler.output("Starting scrub with reinsert overflowed TTL option");
    }

    private UnfilteredRowIterator withValidation(UnfilteredRowIterator iter, String filename)
    {
        return checkData ? UnfilteredRowIterators.withValidation(iter, filename) : iter;
    }

    public void scrub()
    {
        List<SSTableReader> finished = new ArrayList<>();
        boolean completed = false;
        outputHandler.output(String.format("Scrubbing %s (%s bytes)", sstable, dataFile.length()));
        try (SSTableRewriter writer = SSTableRewriter.construct(cfs, transaction, false, sstable.maxDataAge, transaction.isOffline());
             Refs<SSTableReader> refs = Refs.ref(Collections.singleton(sstable)))
        {
            nextIndexKey = indexAvailable() ? ByteBufferUtil.readWithShortLength(indexFile) : null;
            if (indexAvailable())
            {
                // throw away variable so we don't have a side effect in the assert
                long firstRowPositionFromIndex = rowIndexEntrySerializer.deserialize(indexFile).position;
                assert firstRowPositionFromIndex == 0 : firstRowPositionFromIndex;
            }

            writer.switchWriter(CompactionManager.createWriter(cfs, destination, expectedBloomFilterSize, sstable.getSSTableMetadata().repairedAt, sstable, transaction));

            DecoratedKey prevKey = null;

            while (!dataFile.isEOF())
            {
                if (scrubInfo.isStopRequested())
                    throw new CompactionInterruptedException(scrubInfo.getCompactionInfo());

                long rowStart = dataFile.getFilePointer();
                outputHandler.debug("Reading row at " + rowStart);

                DecoratedKey key = null;
                try
                {
                    key = sstable.decorateKey(ByteBufferUtil.readWithShortLength(dataFile));
                }
                catch (Throwable th)
                {
                    throwIfFatal(th);
                    // check for null key below
                }

                updateIndexKey();

                long dataStart = dataFile.getFilePointer();

                long dataStartFromIndex = -1;
                long dataSizeFromIndex = -1;
                if (currentIndexKey != null)
                {
                    dataStartFromIndex = currentRowPositionFromIndex + 2 + currentIndexKey.remaining();
                    dataSizeFromIndex = nextRowPositionFromIndex - dataStartFromIndex;
                }

                // avoid an NPE if key is null
                String keyName = key == null ? "(unreadable key)" : ByteBufferUtil.bytesToHex(key.getKey());
                outputHandler.debug(String.format("row %s is %s bytes", keyName, dataSizeFromIndex));

                assert currentIndexKey != null || !indexAvailable();

                try
                {
                    if (key == null)
                        throw new IOError(new IOException("Unable to read row key from data file"));

                    if (currentIndexKey != null && !key.getKey().equals(currentIndexKey))
                    {
                        throw new IOError(new IOException(String.format("Key from data file (%s) does not match key from index file (%s)",
                                //ByteBufferUtil.bytesToHex(key.getKey()), ByteBufferUtil.bytesToHex(currentIndexKey))));
                                "_too big_", ByteBufferUtil.bytesToHex(currentIndexKey))));
                    }

                    if (indexFile != null && dataSizeFromIndex > dataFile.length())
                        throw new IOError(new IOException("Impossible row size (greater than file length): " + dataSizeFromIndex));

                    if (indexFile != null && dataStart != dataStartFromIndex)
                        outputHandler.warn(String.format("Data file row position %d differs from index file row position %d", dataStart, dataStartFromIndex));

                    if (tryAppend(prevKey, key, writer))
                        prevKey = key;
                }
                catch (Throwable th)
                {
                    throwIfFatal(th);
                    outputHandler.warn("Error reading row (stacktrace follows):", th);

                    if (currentIndexKey != null
                        && (key == null || !key.getKey().equals(currentIndexKey) || dataStart != dataStartFromIndex))
                    {
                        outputHandler.output(String.format("Retrying from row index; data is %s bytes starting at %s",
                                                  dataSizeFromIndex, dataStartFromIndex));
                        key = sstable.decorateKey(currentIndexKey);
                        try
                        {
                            dataFile.seek(dataStartFromIndex);

                            if (tryAppend(prevKey, key, writer))
                                prevKey = key;
                        }
                        catch (Throwable th2)
                        {
                            throwIfFatal(th2);
                            throwIfCannotContinue(key, th2);

                            outputHandler.warn("Retry failed too. Skipping to next row (retry's stacktrace follows)", th2);
                            badRows++;
                            seekToNextRow();
                        }
                    }
                    else
                    {
                        throwIfCannotContinue(key, th);

                        outputHandler.warn("Row starting at position " + dataStart + " is unreadable; skipping to next");
                        badRows++;
                        if (currentIndexKey != null)
                            seekToNextRow();
                    }
                }
            }

            if (!outOfOrder.isEmpty())
            {
                // out of order rows, but no bad rows found - we can keep our repairedAt time
                long repairedAt = badRows > 0 ? ActiveRepairService.UNREPAIRED_SSTABLE : sstable.getSSTableMetadata().repairedAt;
                SSTableReader newInOrderSstable;
                try (SSTableWriter inOrderWriter = CompactionManager.createWriter(cfs, destination, expectedBloomFilterSize, repairedAt, sstable, transaction))
                {
                    for (Partition partition : outOfOrder)
                        inOrderWriter.append(partition.unfilteredIterator());
                    newInOrderSstable = inOrderWriter.finish(-1, sstable.maxDataAge, true);
                }
                transaction.update(newInOrderSstable, false);
                finished.add(newInOrderSstable);
                outputHandler.warn(String.format("%d out of order rows found while scrubbing %s; Those have been written (in order) to a new sstable (%s)", outOfOrder.size(), sstable, newInOrderSstable));
            }

            // finish obsoletes the old sstable
            finished.addAll(writer.setRepairedAt(badRows > 0 ? ActiveRepairService.UNREPAIRED_SSTABLE : sstable.getSSTableMetadata().repairedAt).finish());
            completed = true;
        }
        catch (IOException e)
        {
            throw Throwables.propagate(e);
        }
        finally
        {
            if (transaction.isOffline())
                finished.forEach(sstable -> sstable.selfRef().release());
        }

        if (completed)
        {
            if (badRows > 0)
                outputHandler.warn("No valid rows found while scrubbing " + sstable + "; it is marked for deletion now. If you want to attempt manual recovery, you can find a copy in the pre-scrub snapshot");
            else
                outputHandler.output("Scrub of " + sstable + " complete; looks like all " + emptyRows + " rows were tombstoned");
        }
        else
        {
            outputHandler.output("Scrub of " + sstable + " complete: " + goodRows + " rows in new sstable and " + emptyRows + " empty (tombstoned) rows dropped");
            if (negativeLocalDeletionInfoMetrics.fixedRows > 0)
                outputHandler.output("Fixed " + negativeLocalDeletionInfoMetrics.fixedRows + " rows with overflowed local deletion time.");
            if (badRows > 0)
                outputHandler.warn("Unable to recover " + badRows + " rows that were skipped.  You can attempt manual recovery from the pre-scrub snapshot.  You can also run nodetool repair to transfer the data from a healthy replica, if any");
        }
    }

    @SuppressWarnings("resource")
    private boolean tryAppend(DecoratedKey prevKey, DecoratedKey key, SSTableRewriter writer)
    {
<<<<<<< HEAD
        // OrderCheckerIterator will check, at iteration time, that the rows are in the proper order. If it detects
        // that one row is out of order, it will stop returning them. The remaining rows will be sorted and added
        // to the outOfOrder set that will be later written to a new SSTable.
        OrderCheckerIterator sstableIterator = new OrderCheckerIterator(new RowMergingSSTableIterator(sstable, dataFile, key),
                                                                        cfs.metadata.comparator);

        try (UnfilteredRowIterator iterator = withValidation(sstableIterator, dataFile.getPath()))
=======
        // OrderCheckerIterator will check, at iteration time, that the cells are in the proper order. If it detects
        // that one cell is out of order, it will stop returning them. The remaining cells will be sorted and added
        // to the outOfOrderRows that will be later written to a new SSTable.
        OrderCheckerIterator atoms = new OrderCheckerIterator(getIterator(key),
                                                              cfs.metadata.comparator.onDiskAtomComparator());
        if (prevKey != null && prevKey.compareTo(key) > 0)
>>>>>>> 1602e606
        {
            if (prevKey != null && prevKey.compareTo(key) > 0)
            {
                saveOutOfOrderRow(prevKey, key, iterator);
                return false;
            }

            if (writer.tryAppend(iterator) == null)
                emptyRows++;
            else
                goodRows++;
        }

        if (sstableIterator.hasRowsOutOfOrder())
        {
            outputHandler.warn(String.format("Out of order rows found in partition: %s", key));
            outOfOrder.add(sstableIterator.getRowsOutOfOrder());
        }

        return true;
    }

    /**
     * Only wrap with {@link FixNegativeLocalDeletionTimeIterator} if {@link #reinsertOverflowedTTLRows} option
     * is specified
     */
    private OnDiskAtomIterator getIterator(DecoratedKey key)
    {
        SSTableIdentityIterator sstableIdentityIterator = new SSTableIdentityIterator(sstable, dataFile, key, checkData);
        return reinsertOverflowedTTLRows ? new FixNegativeLocalDeletionTimeIterator(sstableIdentityIterator,
                                                                                    outputHandler,
                                                                                    negativeLocalDeletionInfoMetrics) : sstableIdentityIterator;
    }

    private void updateIndexKey()
    {
        currentIndexKey = nextIndexKey;
        currentRowPositionFromIndex = nextRowPositionFromIndex;
        try
        {
            nextIndexKey = !indexAvailable() ? null : ByteBufferUtil.readWithShortLength(indexFile);

            nextRowPositionFromIndex = !indexAvailable()
                    ? dataFile.length()
                    : rowIndexEntrySerializer.deserialize(indexFile).position;
        }
        catch (Throwable th)
        {
            JVMStabilityInspector.inspectThrowable(th);
            outputHandler.warn("Error reading index file", th);
            nextIndexKey = null;
            nextRowPositionFromIndex = dataFile.length();
        }
    }

    private boolean indexAvailable()
    {
        return indexFile != null && !indexFile.isEOF();
    }

    private void seekToNextRow()
    {
        while(nextRowPositionFromIndex < dataFile.length())
        {
            try
            {
                dataFile.seek(nextRowPositionFromIndex);
                return;
            }
            catch (Throwable th)
            {
                throwIfFatal(th);
                outputHandler.warn(String.format("Failed to seek to next row position %d", nextRowPositionFromIndex), th);
                badRows++;
            }

            updateIndexKey();
        }
    }

    private void saveOutOfOrderRow(DecoratedKey prevKey, DecoratedKey key, UnfilteredRowIterator iterator)
    {
        // TODO bitch if the row is too large?  if it is there's not much we can do ...
        outputHandler.warn(String.format("Out of order row detected (%s found after %s)", key, prevKey));
        outOfOrder.add(ImmutableBTreePartition.create(iterator));
    }

    private void throwIfFatal(Throwable th)
    {
        if (th instanceof Error && !(th instanceof AssertionError || th instanceof IOError))
            throw (Error) th;
    }

    private void throwIfCannotContinue(DecoratedKey key, Throwable th)
    {
        if (isIndex)
        {
            outputHandler.warn(String.format("An error occurred while scrubbing the row with key '%s' for an index table. " +
                                             "Scrubbing will abort for this table and the index will be rebuilt.", key));
            throw new IOError(th);
        }

        if (isCommutative && !skipCorrupted)
        {
            outputHandler.warn(String.format("An error occurred while scrubbing the row with key '%s'.  Skipping corrupt " +
                                             "rows in counter tables will result in undercounts for the affected " +
                                             "counters (see CASSANDRA-2759 for more details), so by default the scrub will " +
                                             "stop at this point.  If you would like to skip the row anyway and continue " +
                                             "scrubbing, re-run the scrub with the --skip-corrupted option.", key));
            throw new IOError(th);
        }
    }

    public void close()
    {
        FileUtils.closeQuietly(dataFile);
        FileUtils.closeQuietly(indexFile);
    }

    public CompactionInfo.Holder getScrubInfo()
    {
        return scrubInfo;
    }

    private static class ScrubInfo extends CompactionInfo.Holder
    {
        private final RandomAccessReader dataFile;
        private final SSTableReader sstable;
        private final UUID scrubCompactionId;

        public ScrubInfo(RandomAccessReader dataFile, SSTableReader sstable)
        {
            this.dataFile = dataFile;
            this.sstable = sstable;
            scrubCompactionId = UUIDGen.getTimeUUID();
        }

        public CompactionInfo getCompactionInfo()
        {
            try
            {
                return new CompactionInfo(sstable.metadata,
                                          OperationType.SCRUB,
                                          dataFile.getFilePointer(),
                                          dataFile.length(),
                                          scrubCompactionId);
            }
            catch (Exception e)
            {
                throw new RuntimeException();
            }
        }
    }

    @VisibleForTesting
    public ScrubResult scrubWithResult()
    {
        scrub();
        return new ScrubResult(this);
    }

    public static final class ScrubResult
    {
        public final int goodRows;
        public final int badRows;
        public final int emptyRows;

        public ScrubResult(Scrubber scrubber)
        {
            this.goodRows = scrubber.goodRows;
            this.badRows = scrubber.badRows;
            this.emptyRows = scrubber.emptyRows;
        }
    }

    public class NegativeLocalDeletionInfoMetrics
    {
        public volatile int fixedRows = 0;
    }

    /**
     * During 2.x migration, under some circumstances rows might have gotten duplicated.
     * Merging iterator merges rows with same clustering.
     *
     * For more details, refer to CASSANDRA-12144.
     */
    private static class RowMergingSSTableIterator extends SSTableIdentityIterator
    {
        RowMergingSSTableIterator(SSTableReader sstable, RandomAccessReader file, DecoratedKey key)
        {
            super(sstable, file, key);
        }

        @Override
        protected Unfiltered doCompute()
        {
            if (!iterator.hasNext())
                return endOfData();

            Unfiltered next = iterator.next();
            if (!next.isRow())
                return next;

            while (iterator.hasNext())
            {
                Unfiltered peek = iterator.peek();
                // If there was a duplicate row, merge it.
                if (next.clustering().equals(peek.clustering()) && peek.isRow())
                {
                    iterator.next(); // Make sure that the peeked item was consumed.
                    next = Rows.merge((Row) next, (Row) peek, FBUtilities.nowInSeconds());
                }
                else
                {
                    break;
                }
            }

            return next;
        }
    }

    /**
     * In some case like CASSANDRA-12127 the cells might have been stored in the wrong order. This decorator check the
     * cells order and collect the out of order cells to correct the problem.
     */
    private static final class OrderCheckerIterator extends AbstractIterator<Unfiltered> implements UnfilteredRowIterator
    {
        /**
         * The decorated iterator.
         */
        private final UnfilteredRowIterator iterator;

        private final ClusteringComparator comparator;

        private Unfiltered previous;

        /**
         * The partition containing the rows which are out of order.
         */
        private Partition rowsOutOfOrder;

        public OrderCheckerIterator(UnfilteredRowIterator iterator, ClusteringComparator comparator)
        {
            this.iterator = iterator;
            this.comparator = comparator;
        }

        public CFMetaData metadata()
        {
            return iterator.metadata();
        }

        public boolean isReverseOrder()
        {
            return iterator.isReverseOrder();
        }

        public PartitionColumns columns()
        {
            return iterator.columns();
        }

        public DecoratedKey partitionKey()
        {
            return iterator.partitionKey();
        }

        public Row staticRow()
        {
            return iterator.staticRow();
        }

        @Override
        public boolean isEmpty()
        {
            return iterator.isEmpty();
        }

        public void close()
        {
            iterator.close();
        }

        public DeletionTime partitionLevelDeletion()
        {
            return iterator.partitionLevelDeletion();
        }

        public EncodingStats stats()
        {
            return iterator.stats();
        }

        public boolean hasRowsOutOfOrder()
        {
            return rowsOutOfOrder != null;
        }

        public Partition getRowsOutOfOrder()
        {
            return rowsOutOfOrder;
        }

        protected Unfiltered computeNext()
        {
            if (!iterator.hasNext())
                return endOfData();

            Unfiltered next = iterator.next();

            // If we detect that some rows are out of order we will store and sort the remaining ones to insert them
            // in a separate SSTable.
            if (previous != null && comparator.compare(next, previous) < 0)
            {
                rowsOutOfOrder = ImmutableBTreePartition.create(UnfilteredRowIterators.concat(next, iterator), false);
                return endOfData();
            }
            previous = next;
            return next;
        }

    }

    /**
     * This iterator converts negative {@link BufferExpiringCell#getLocalDeletionTime()} into {@link BufferExpiringCell#MAX_DELETION_TIME}
     *
     * This is to recover entries with overflowed localExpirationTime due to CASSANDRA-14092
     */
    private static final class FixNegativeLocalDeletionTimeIterator extends AbstractIterator<OnDiskAtom> implements OnDiskAtomIterator
    {
        /**
         * The decorated iterator.
         */
        private final OnDiskAtomIterator iterator;

        private final OutputHandler outputHandler;
        private final NegativeLocalDeletionInfoMetrics negativeLocalExpirationTimeMetrics;

        public FixNegativeLocalDeletionTimeIterator(OnDiskAtomIterator iterator, OutputHandler outputHandler,
                                                    NegativeLocalDeletionInfoMetrics negativeLocalDeletionInfoMetrics)
        {
            this.iterator = iterator;
            this.outputHandler = outputHandler;
            this.negativeLocalExpirationTimeMetrics = negativeLocalDeletionInfoMetrics;
        }

        public ColumnFamily getColumnFamily()
        {
            return iterator.getColumnFamily();
        }

        public DecoratedKey getKey()
        {
            return iterator.getKey();
        }

        public void close() throws IOException
        {
            iterator.close();
        }

        @Override
        protected OnDiskAtom computeNext()
        {
            if (!iterator.hasNext())
                return endOfData();

            OnDiskAtom next = iterator.next();

            if (next instanceof ExpiringCell && next.getLocalDeletionTime() < 0)
            {
                outputHandler.debug(String.format("Found cell with negative local expiration time: %s", ((ExpiringCell) next).getString(getColumnFamily().getComparator()), getColumnFamily()));
                negativeLocalExpirationTimeMetrics.fixedRows++;
                next = ((Cell) next).localCopy(getColumnFamily().metadata(), HeapAllocator.instance).withUpdatedTimestampAndLocalDeletionTime(next.timestamp() + 1, BufferExpiringCell.MAX_DELETION_TIME);
            }

            return next;
        }
    }
}<|MERGE_RESOLUTION|>--- conflicted
+++ resolved
@@ -27,29 +27,17 @@
 import org.apache.cassandra.config.CFMetaData;
 import org.apache.cassandra.db.*;
 import org.apache.cassandra.db.lifecycle.LifecycleTransaction;
-<<<<<<< HEAD
 import org.apache.cassandra.db.rows.*;
 import org.apache.cassandra.db.partitions.*;
-=======
-import org.apache.cassandra.db.columniterator.OnDiskAtomIterator;
-import org.apache.cassandra.db.composites.CellNames;
->>>>>>> 1602e606
 import org.apache.cassandra.io.sstable.*;
 import org.apache.cassandra.io.sstable.format.SSTableReader;
 import org.apache.cassandra.io.sstable.format.SSTableWriter;
 import org.apache.cassandra.io.util.FileUtils;
 import org.apache.cassandra.io.util.RandomAccessReader;
 import org.apache.cassandra.service.ActiveRepairService;
-<<<<<<< HEAD
 import org.apache.cassandra.utils.*;
-=======
-import org.apache.cassandra.utils.ByteBufferUtil;
-import org.apache.cassandra.utils.JVMStabilityInspector;
-import org.apache.cassandra.utils.OutputHandler;
+import org.apache.cassandra.utils.concurrent.Refs;
 import org.apache.cassandra.utils.memory.HeapAllocator;
-import org.apache.cassandra.utils.UUIDGen;
->>>>>>> 1602e606
-import org.apache.cassandra.utils.concurrent.Refs;
 
 public class Scrubber implements Closeable
 {
@@ -79,8 +67,9 @@
     long currentRowPositionFromIndex;
     long nextRowPositionFromIndex;
 
+    private NegativeLocalDeletionInfoMetrics negativeLocalDeletionInfoMetrics = new NegativeLocalDeletionInfoMetrics();
+
     private final OutputHandler outputHandler;
-    private NegativeLocalDeletionInfoMetrics negativeLocalDeletionInfoMetrics = new NegativeLocalDeletionInfoMetrics();
 
     private static final Comparator<Partition> partitionComparator = new Comparator<Partition>()
     {
@@ -93,7 +82,7 @@
 
     public Scrubber(ColumnFamilyStore cfs, LifecycleTransaction transaction, boolean skipCorrupted, boolean checkData) throws IOException
     {
-        this(cfs, transaction, skipCorrupted, new OutputHandler.LogOutput(), checkData, false);
+        this(cfs, transaction, skipCorrupted, checkData, false);
     }
 
     public Scrubber(ColumnFamilyStore cfs, LifecycleTransaction transaction, boolean skipCorrupted, boolean checkData,
@@ -103,31 +92,22 @@
     }
 
     @SuppressWarnings("resource")
-<<<<<<< HEAD
     public Scrubber(ColumnFamilyStore cfs,
                     LifecycleTransaction transaction,
                     boolean skipCorrupted,
                     OutputHandler outputHandler,
-                    boolean checkData) throws IOException
-=======
-    public Scrubber(ColumnFamilyStore cfs, LifecycleTransaction transaction, boolean skipCorrupted, OutputHandler outputHandler, boolean checkData,
+                    boolean checkData,
                     boolean reinsertOverflowedTTLRows) throws IOException
->>>>>>> 1602e606
     {
         this.cfs = cfs;
         this.transaction = transaction;
         this.sstable = transaction.onlyOne();
         this.outputHandler = outputHandler;
         this.skipCorrupted = skipCorrupted;
-<<<<<<< HEAD
+        this.reinsertOverflowedTTLRows = reinsertOverflowedTTLRows;
         this.rowIndexEntrySerializer = sstable.descriptor.version.getSSTableFormat().getIndexSerializer(sstable.metadata,
                                                                                                         sstable.descriptor.version,
                                                                                                         sstable.header);
-=======
-        this.rowIndexEntrySerializer = sstable.descriptor.version.getSSTableFormat().getIndexSerializer(sstable.metadata);
-        this.reinsertOverflowedTTLRows = reinsertOverflowedTTLRows;
->>>>>>> 1602e606
-
         List<SSTableReader> toScrub = Collections.singletonList(sstable);
 
         // Calculate the expected compacted filesize
@@ -325,40 +305,31 @@
 
         if (completed)
         {
-            if (badRows > 0)
-                outputHandler.warn("No valid rows found while scrubbing " + sstable + "; it is marked for deletion now. If you want to attempt manual recovery, you can find a copy in the pre-scrub snapshot");
-            else
-                outputHandler.output("Scrub of " + sstable + " complete; looks like all " + emptyRows + " rows were tombstoned");
-        }
-        else
-        {
             outputHandler.output("Scrub of " + sstable + " complete: " + goodRows + " rows in new sstable and " + emptyRows + " empty (tombstoned) rows dropped");
             if (negativeLocalDeletionInfoMetrics.fixedRows > 0)
                 outputHandler.output("Fixed " + negativeLocalDeletionInfoMetrics.fixedRows + " rows with overflowed local deletion time.");
             if (badRows > 0)
                 outputHandler.warn("Unable to recover " + badRows + " rows that were skipped.  You can attempt manual recovery from the pre-scrub snapshot.  You can also run nodetool repair to transfer the data from a healthy replica, if any");
         }
+        else
+        {
+            if (badRows > 0)
+                outputHandler.warn("No valid rows found while scrubbing " + sstable + "; it is marked for deletion now. If you want to attempt manual recovery, you can find a copy in the pre-scrub snapshot");
+            else
+                outputHandler.output("Scrub of " + sstable + " complete; looks like all " + emptyRows + " rows were tombstoned");
+        }
     }
 
     @SuppressWarnings("resource")
     private boolean tryAppend(DecoratedKey prevKey, DecoratedKey key, SSTableRewriter writer)
     {
-<<<<<<< HEAD
         // OrderCheckerIterator will check, at iteration time, that the rows are in the proper order. If it detects
         // that one row is out of order, it will stop returning them. The remaining rows will be sorted and added
         // to the outOfOrder set that will be later written to a new SSTable.
-        OrderCheckerIterator sstableIterator = new OrderCheckerIterator(new RowMergingSSTableIterator(sstable, dataFile, key),
+        OrderCheckerIterator sstableIterator = new OrderCheckerIterator(getIterator(key),
                                                                         cfs.metadata.comparator);
 
         try (UnfilteredRowIterator iterator = withValidation(sstableIterator, dataFile.getPath()))
-=======
-        // OrderCheckerIterator will check, at iteration time, that the cells are in the proper order. If it detects
-        // that one cell is out of order, it will stop returning them. The remaining cells will be sorted and added
-        // to the outOfOrderRows that will be later written to a new SSTable.
-        OrderCheckerIterator atoms = new OrderCheckerIterator(getIterator(key),
-                                                              cfs.metadata.comparator.onDiskAtomComparator());
-        if (prevKey != null && prevKey.compareTo(key) > 0)
->>>>>>> 1602e606
         {
             if (prevKey != null && prevKey.compareTo(key) > 0)
             {
@@ -385,12 +356,12 @@
      * Only wrap with {@link FixNegativeLocalDeletionTimeIterator} if {@link #reinsertOverflowedTTLRows} option
      * is specified
      */
-    private OnDiskAtomIterator getIterator(DecoratedKey key)
-    {
-        SSTableIdentityIterator sstableIdentityIterator = new SSTableIdentityIterator(sstable, dataFile, key, checkData);
-        return reinsertOverflowedTTLRows ? new FixNegativeLocalDeletionTimeIterator(sstableIdentityIterator,
+    private UnfilteredRowIterator getIterator(DecoratedKey key)
+    {
+        RowMergingSSTableIterator rowMergingIterator = new RowMergingSSTableIterator(sstable, dataFile, key);
+        return reinsertOverflowedTTLRows ? new FixNegativeLocalDeletionTimeIterator(rowMergingIterator,
                                                                                     outputHandler,
-                                                                                    negativeLocalDeletionInfoMetrics) : sstableIdentityIterator;
+                                                                                    negativeLocalDeletionInfoMetrics) : rowMergingIterator;
     }
 
     private void updateIndexKey()
@@ -579,6 +550,7 @@
 
             return next;
         }
+
     }
 
     /**
@@ -680,25 +652,24 @@
             previous = next;
             return next;
         }
-
     }
 
     /**
-     * This iterator converts negative {@link BufferExpiringCell#getLocalDeletionTime()} into {@link BufferExpiringCell#MAX_DELETION_TIME}
+     * This iterator converts negative {@link AbstractCell#localDeletionTime()} into {@link AbstractCell#MAX_DELETION_TIME}
      *
      * This is to recover entries with overflowed localExpirationTime due to CASSANDRA-14092
      */
-    private static final class FixNegativeLocalDeletionTimeIterator extends AbstractIterator<OnDiskAtom> implements OnDiskAtomIterator
+    private static final class FixNegativeLocalDeletionTimeIterator extends AbstractIterator<Unfiltered> implements UnfilteredRowIterator
     {
         /**
          * The decorated iterator.
          */
-        private final OnDiskAtomIterator iterator;
+        private final UnfilteredRowIterator iterator;
 
         private final OutputHandler outputHandler;
         private final NegativeLocalDeletionInfoMetrics negativeLocalExpirationTimeMetrics;
 
-        public FixNegativeLocalDeletionTimeIterator(OnDiskAtomIterator iterator, OutputHandler outputHandler,
+        public FixNegativeLocalDeletionTimeIterator(UnfilteredRowIterator iterator, OutputHandler outputHandler,
                                                     NegativeLocalDeletionInfoMetrics negativeLocalDeletionInfoMetrics)
         {
             this.iterator = iterator;
@@ -706,37 +677,127 @@
             this.negativeLocalExpirationTimeMetrics = negativeLocalDeletionInfoMetrics;
         }
 
-        public ColumnFamily getColumnFamily()
-        {
-            return iterator.getColumnFamily();
-        }
-
-        public DecoratedKey getKey()
-        {
-            return iterator.getKey();
-        }
-
-        public void close() throws IOException
+        public CFMetaData metadata()
+        {
+            return iterator.metadata();
+        }
+
+        public boolean isReverseOrder()
+        {
+            return iterator.isReverseOrder();
+        }
+
+        public PartitionColumns columns()
+        {
+            return iterator.columns();
+        }
+
+        public DecoratedKey partitionKey()
+        {
+            return iterator.partitionKey();
+        }
+
+        public Row staticRow()
+        {
+            return iterator.staticRow();
+        }
+
+        @Override
+        public boolean isEmpty()
+        {
+            return iterator.isEmpty();
+        }
+
+        public void close()
         {
             iterator.close();
         }
 
-        @Override
-        protected OnDiskAtom computeNext()
+        public DeletionTime partitionLevelDeletion()
+        {
+            return iterator.partitionLevelDeletion();
+        }
+
+        public EncodingStats stats()
+        {
+            return iterator.stats();
+        }
+
+        protected Unfiltered computeNext()
         {
             if (!iterator.hasNext())
                 return endOfData();
 
-            OnDiskAtom next = iterator.next();
-
-            if (next instanceof ExpiringCell && next.getLocalDeletionTime() < 0)
-            {
-                outputHandler.debug(String.format("Found cell with negative local expiration time: %s", ((ExpiringCell) next).getString(getColumnFamily().getComparator()), getColumnFamily()));
+            Unfiltered next = iterator.next();
+            if (!next.isRow())
+                return next;
+
+            if (hasNegativeLocalExpirationTime((Row) next))
+            {
+                outputHandler.debug(String.format("Found row with negative local expiration time: %s", next.toString(metadata(), false)));
                 negativeLocalExpirationTimeMetrics.fixedRows++;
-                next = ((Cell) next).localCopy(getColumnFamily().metadata(), HeapAllocator.instance).withUpdatedTimestampAndLocalDeletionTime(next.timestamp() + 1, BufferExpiringCell.MAX_DELETION_TIME);
+                return fixNegativeLocalExpirationTime((Row) next);
             }
 
             return next;
         }
+
+        private boolean hasNegativeLocalExpirationTime(Row next)
+        {
+            Row row = next;
+            if (row.primaryKeyLivenessInfo().isExpiring() && row.primaryKeyLivenessInfo().localExpirationTime() < 0)
+            {
+                return true;
+            }
+
+            for (ColumnData cd : row)
+            {
+                if (cd.column().isSimple())
+                {
+                    Cell cell = (Cell)cd;
+                    if (cell.isExpiring() && cell.localDeletionTime() < 0)
+                        return true;
+                }
+                else
+                {
+                    ComplexColumnData complexData = (ComplexColumnData)cd;
+                    for (Cell cell : complexData)
+                    {
+                        if (cell.isExpiring() && cell.localDeletionTime() < 0)
+                            return true;
+                    }
+                }
+            }
+
+            return false;
+        }
+
+        private Unfiltered fixNegativeLocalExpirationTime(Row row)
+        {
+            Row.Builder builder = HeapAllocator.instance.cloningBTreeRowBuilder();
+            builder.newRow(row.clustering());
+            builder.addPrimaryKeyLivenessInfo(row.primaryKeyLivenessInfo().isExpiring() && row.primaryKeyLivenessInfo().localExpirationTime() < 0 ?
+                                              row.primaryKeyLivenessInfo().withUpdatedTimestampAndLocalDeletionTime(row.primaryKeyLivenessInfo().timestamp() + 1, AbstractCell.MAX_DELETION_TIME)
+                                              :row.primaryKeyLivenessInfo());
+            builder.addRowDeletion(row.deletion());
+            for (ColumnData cd : row)
+            {
+                if (cd.column().isSimple())
+                {
+                    Cell cell = (Cell)cd;
+                    builder.addCell(cell.isExpiring() && cell.localDeletionTime() < 0 ? cell.withUpdatedTimestampAndLocalDeletionTime(cell.timestamp() + 1, AbstractCell.MAX_DELETION_TIME) : cell);
+                }
+                else
+                {
+                    ComplexColumnData complexData = (ComplexColumnData)cd;
+                    builder.addComplexDeletion(complexData.column(), complexData.complexDeletion());
+                    for (Cell cell : complexData)
+                    {
+                        builder.addCell(cell.isExpiring() && cell.localDeletionTime() < 0 ? cell.withUpdatedTimestampAndLocalDeletionTime(cell.timestamp() + 1, AbstractCell.MAX_DELETION_TIME) : cell);
+                    }
+                }
+            }
+            return builder.build();
+        }
     }
 }