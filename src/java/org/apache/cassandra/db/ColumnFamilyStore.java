--- conflicted
+++ resolved
@@ -229,12 +229,8 @@
 
         if (loadSSTables)
         {
-<<<<<<< HEAD
-            Directories.SSTableLister sstables = directories.sstableLister().skipCompacted(true).skipTemporary(true);
-            data.addInitialSSTables(SSTableReader.batchOpen(sstables.list().entrySet(), data, metadata, this.partitioner));
-=======
-            Directories.SSTableLister sstableFiles = directories.sstableLister().skipCompacted(true).skipTemporary(true);
-            Collection<SSTableReader> sstables = SSTableReader.batchOpen(sstableFiles.list().entrySet(), savedKeys, data, metadata, this.partitioner);
+            Directories.SSTableLister sstableFiles = directories.sstableLister().skipTemporary(true);
+            Collection<SSTableReader> sstables = SSTableReader.batchOpen(sstableFiles.list().entrySet(), data, metadata, this.partitioner);
 
             // Filter non-compacted sstables, remove compacted ones
             Set<Integer> compactedSSTables = new HashSet<Integer>();
@@ -250,7 +246,6 @@
                     liveSSTables.add(sstable);
             }
             data.addInitialSSTables(liveSSTables);
->>>>>>> 6a6b7ec1
         }
 
         if (caching == Caching.ALL || caching == Caching.KEYS_ONLY)
@@ -471,7 +466,7 @@
             currentDescriptors.add(sstable.descriptor);
         Set<SSTableReader> newSSTables = new HashSet<SSTableReader>();
 
-        Directories.SSTableLister lister = directories.sstableLister().skipCompacted(true).skipTemporary(true);
+        Directories.SSTableLister lister = directories.sstableLister().skipTemporary(true);
         for (Map.Entry<Descriptor, Set<Component>> entry : lister.list().entrySet())
         {
             Descriptor descriptor = entry.getKey();
@@ -498,11 +493,7 @@
             SSTableReader reader;
             try
             {
-<<<<<<< HEAD
-                reader = SSTableReader.open(newDescriptor, entry.getValue(), data, metadata, partitioner);
-=======
-                reader = SSTableReader.open(newDescriptor, entry.getValue(), Collections.<DecoratedKey>emptySet(), metadata, partitioner);
->>>>>>> 6a6b7ec1
+                reader = SSTableReader.open(newDescriptor, entry.getValue(), metadata, partitioner);
             }
             catch (IOException e)
             {
