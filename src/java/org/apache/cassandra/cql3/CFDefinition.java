/*
 * Licensed to the Apache Software Foundation (ASF) under one
 * or more contributor license agreements.  See the NOTICE file
 * distributed with this work for additional information
 * regarding copyright ownership.  The ASF licenses this file
 * to you under the Apache License, Version 2.0 (the
 * "License"); you may not use this file except in compliance
 * with the License.  You may obtain a copy of the License at
 *
 *     http://www.apache.org/licenses/LICENSE-2.0
 *
 * Unless required by applicable law or agreed to in writing, software
 * distributed under the License is distributed on an "AS IS" BASIS,
 * WITHOUT WARRANTIES OR CONDITIONS OF ANY KIND, either express or implied.
 * See the License for the specific language governing permissions and
 * limitations under the License.
 */
package org.apache.cassandra.cql3;

import java.nio.ByteBuffer;
import java.util.*;

import com.google.common.base.Joiner;
import com.google.common.base.Objects;
import com.google.common.collect.AbstractIterator;

import org.apache.cassandra.config.CFMetaData;
import org.apache.cassandra.config.ColumnDefinition;
import org.apache.cassandra.db.marshal.AbstractType;
import org.apache.cassandra.db.marshal.ColumnToCollectionType;
import org.apache.cassandra.db.marshal.CompositeType;
import org.apache.cassandra.db.marshal.UTF8Type;
import org.apache.cassandra.utils.ByteBufferUtil;

/**
 * Holds metadata on a CF preprocessed for use by CQL queries.
 */
public class CFDefinition implements Iterable<CFDefinition.Name>
{
    public static final AbstractType<?> definitionType = UTF8Type.instance;


    public final CFMetaData cfm;
    // LinkedHashMap because the order does matter (it is the order in the composite type)
    private final LinkedHashMap<ColumnIdentifier, Name> partitionKeys = new LinkedHashMap<ColumnIdentifier, Name>();
    private final LinkedHashMap<ColumnIdentifier, Name> clusteringColumns = new LinkedHashMap<ColumnIdentifier, Name>();
    private final Name compactValue;
    // Keep metadata lexicographically ordered so that wildcard expansion have a deterministic order
<<<<<<< HEAD
    private final Map<ColumnIdentifier, Name> staticColumns = new TreeMap<ColumnIdentifier, Name>();
    private final Map<ColumnIdentifier, Name> regularColumns = new TreeMap<ColumnIdentifier, Name>();
=======
    public final Map<ColumnIdentifier, Name> metadata = new TreeMap<ColumnIdentifier, Name>(new Comparator<ColumnIdentifier>()
    {
        public int compare(ColumnIdentifier id1, ColumnIdentifier id2)
        {
            return ByteBufferUtil.compareUnsigned(id1.key, id2.key);
        }
    });;
>>>>>>> 08a9d384

    public final boolean isComposite;
    public final boolean hasCompositeKey;
    // Note that isCompact means here that no componet of the comparator correspond to the column names
    // defined in the CREATE TABLE QUERY. This is not exactly equivalent to the 'WITH COMPACT STORAGE'
    // option when creating a table in that "static CF" without a composite type will have isCompact == false
    // even though one must use 'WITH COMPACT STORAGE' to declare them.
    public final boolean isCompact;
    public final boolean hasCollections;

    public CFDefinition(CFMetaData cfm)
    {
        this.cfm = cfm;

        this.hasCompositeKey = cfm.getKeyValidator() instanceof CompositeType;
        for (int i = 0; i < cfm.partitionKeyColumns().size(); ++i)
        {
            ColumnIdentifier id = new ColumnIdentifier(cfm.partitionKeyColumns().get(i).name, definitionType);
            this.partitionKeys.put(id, new Name(cfm.ksName, cfm.cfName, id, Name.Kind.KEY_ALIAS, i, cfm.getKeyValidator().getComponents().get(i)));
        }

        this.isComposite = cfm.comparator instanceof CompositeType;
        this.hasCollections = cfm.comparator.getComponents().get(cfm.comparator.componentsCount() - 1) instanceof ColumnToCollectionType;
        this.isCompact = cfm.clusteringKeyColumns().size() == cfm.comparator.componentsCount();
        for (int i = 0; i < cfm.clusteringKeyColumns().size(); ++i)
        {
            ColumnIdentifier id = new ColumnIdentifier(cfm.clusteringKeyColumns().get(i).name, definitionType);
            this.clusteringColumns.put(id, new Name(cfm.ksName, cfm.cfName, id, Name.Kind.COLUMN_ALIAS, i, cfm.comparator.getComponents().get(i)));
        }

        if (isCompact)
        {
            this.compactValue = createValue(cfm);
        }
        else
        {
            this.compactValue = null;
            for (ColumnDefinition def : cfm.regularColumns())
            {
                ColumnIdentifier id = new ColumnIdentifier(def.name, cfm.getColumnDefinitionComparator(def));
                this.regularColumns.put(id, new Name(cfm.ksName, cfm.cfName, id, Name.Kind.COLUMN_METADATA, def.getValidator()));
            }
            for (ColumnDefinition def : cfm.staticColumns())
            {
                ColumnIdentifier id = new ColumnIdentifier(def.name, cfm.getColumnDefinitionComparator(def));
                this.staticColumns.put(id, new Name(cfm.ksName, cfm.cfName, id, Name.Kind.STATIC, def.getValidator()));
            }
        }
    }

    public ColumnToCollectionType getCollectionType()
    {
        if (!hasCollections)
            return null;

        CompositeType composite = (CompositeType)cfm.comparator;
        return (ColumnToCollectionType)composite.types.get(composite.types.size() - 1);
    }

    private static Name createValue(CFMetaData cfm)
    {
        ColumnIdentifier alias = new ColumnIdentifier(cfm.compactValueColumn().name, definitionType);
        // That's how we distinguish between 'no value alias because coming from thrift' and 'I explicitely did not
        // define a value' (see CreateTableStatement)
        return alias.key.equals(ByteBufferUtil.EMPTY_BYTE_BUFFER)
               ? null
               : new Name(cfm.ksName, cfm.cfName, alias, Name.Kind.VALUE_ALIAS, cfm.getDefaultValidator());
    }

    public int partitionKeyCount()
    {
        return partitionKeys.size();
    }

    public Collection<Name> partitionKeys()
    {
        return partitionKeys.values();
    }

    public int clusteringColumnsCount()
    {
        return clusteringColumns.size();
    }

    public Collection<Name> clusteringColumns()
    {
        return clusteringColumns.values();
    }

    public Collection<Name> regularColumns()
    {
        return regularColumns.values();
    }

    public Collection<Name> staticColumns()
    {
        return regularColumns.values();
    }

    public Name compactValue()
    {
        return compactValue;
    }

    public Name get(ColumnIdentifier name)
    {
        CFDefinition.Name def = partitionKeys.get(name);
        if (def != null)
            return def;
        if (compactValue != null && name.equals(compactValue.name))
            return compactValue;
        def = clusteringColumns.get(name);
        if (def != null)
            return def;
        def = regularColumns.get(name);
        if (def != null)
            return def;
        return staticColumns.get(name);
    }

    public Iterator<Name> iterator()
    {
        return new AbstractIterator<Name>()
        {
            private final Iterator<Name> keyIter = partitionKeys.values().iterator();
            private final Iterator<Name> clusteringIter = clusteringColumns.values().iterator();
            private boolean valueDone;
            private final Iterator<Name> staticIter = staticColumns.values().iterator();
            private final Iterator<Name> regularIter = regularColumns.values().iterator();

            protected Name computeNext()
            {
                if (keyIter.hasNext())
                    return keyIter.next();

                if (clusteringIter.hasNext())
                    return clusteringIter.next();

                if (compactValue != null && !valueDone)
                {
                    valueDone = true;
                    return compactValue;
                }

                if (staticIter.hasNext())
                    return staticIter.next();

                if (regularIter.hasNext())
                    return regularIter.next();

                return endOfData();
            }
        };
    }

    public ColumnNameBuilder getKeyNameBuilder()
    {
        return hasCompositeKey
             ? new CompositeType.Builder((CompositeType)cfm.getKeyValidator())
             : new NonCompositeBuilder(cfm.getKeyValidator());
    }

    public ColumnNameBuilder getColumnNameBuilder()
    {
        return isComposite
             ? new CompositeType.Builder((CompositeType)cfm.comparator)
             : new NonCompositeBuilder(cfm.comparator);
    }

    public static class Name extends ColumnSpecification
    {
        public static enum Kind
        {
            KEY_ALIAS, COLUMN_ALIAS, VALUE_ALIAS, COLUMN_METADATA, STATIC
        }

        private Name(String ksName, String cfName, ColumnIdentifier name, Kind kind, AbstractType<?> type)
        {
            this(ksName, cfName, name, kind, -1, type);
        }

        private Name(String ksName, String cfName, ColumnIdentifier name, Kind kind, int position, AbstractType<?> type)
        {
            super(ksName, cfName, name, type);
            this.kind = kind;
            this.position = position;
        }

        public final Kind kind;
        public final int position; // only make sense for KEY_ALIAS and COLUMN_ALIAS

        @Override
        public boolean equals(Object o)
        {
            if(!(o instanceof Name))
                return false;
            Name that = (Name)o;
            return Objects.equal(ksName, that.ksName)
                && Objects.equal(cfName, that.cfName)
                && Objects.equal(name, that.name)
                && Objects.equal(type, that.type)
                && kind == that.kind
                && position == that.position;
        }

        @Override
        public final int hashCode()
        {
            return Objects.hashCode(ksName, cfName, name, type, kind, position);
        }

        public boolean isPrimaryKeyColumn()
        {
            return kind == Kind.KEY_ALIAS || kind == Kind.COLUMN_ALIAS;
        }
    }

    @Override
    public String toString()
    {
        StringBuilder sb = new StringBuilder();
        sb.append(Joiner.on(", ").join(partitionKeys.values()));
        if (!clusteringColumns.isEmpty())
            sb.append(", ").append(Joiner.on(", ").join(clusteringColumns.values()));
        sb.append(" => ");
        if (compactValue != null)
            sb.append(compactValue.name);
        sb.append("{");
        sb.append(Joiner.on(", ").join(staticColumns.values()));
        if (!staticColumns.isEmpty())
            sb.append(", ");
        sb.append(Joiner.on(", ").join(regularColumns.values()));
        sb.append("}");
        return sb.toString();
    }

    private static class NonCompositeBuilder implements ColumnNameBuilder
    {
        private final AbstractType<?> type;
        private ByteBuffer columnName;

        private NonCompositeBuilder(AbstractType<?> type)
        {
            this.type = type;
        }

        public NonCompositeBuilder add(ByteBuffer bb)
        {
            if (columnName != null)
                throw new IllegalStateException("Column name is already constructed");

            columnName = bb;
            return this;
        }

        public int componentCount()
        {
            return columnName == null ? 0 : 1;
        }

        public int remainingCount()
        {
            return columnName == null ? 1 : 0;
        }

        public ByteBuffer get(int i)
        {
            if (i < 0 || i >= (columnName == null ? 0 : 1))
                throw new IllegalArgumentException();

            return columnName;
        }

        public ByteBuffer build()
        {
            return columnName == null ? ByteBufferUtil.EMPTY_BYTE_BUFFER : columnName;
        }

        public ByteBuffer buildAsEndOfRange()
        {
            return build();
        }

        public ByteBuffer buildForRelation(Relation.Type op)
        {
            return build();
        }

        public NonCompositeBuilder copy()
        {
            NonCompositeBuilder newBuilder = new NonCompositeBuilder(type);
            newBuilder.columnName = columnName;
            return newBuilder;
        }

        public ByteBuffer getComponent(int i)
        {
            if (i != 0 || columnName == null)
                throw new IllegalArgumentException();

            return columnName;
        }
    }
}<|MERGE_RESOLUTION|>--- conflicted
+++ resolved
@@ -39,6 +39,14 @@
 {
     public static final AbstractType<?> definitionType = UTF8Type.instance;
 
+    // Keep static and regular columns lexicographically ordered so that wildcard expansion have a deterministic order
+    private static final Comparator<ColumnIdentifier> identifierComparator = new Comparator<ColumnIdentifier>()
+    {
+        public int compare(ColumnIdentifier id1, ColumnIdentifier id2)
+        {
+            return ByteBufferUtil.compareUnsigned(id1.key, id2.key);
+        }
+    };
 
     public final CFMetaData cfm;
     // LinkedHashMap because the order does matter (it is the order in the composite type)
@@ -46,18 +54,8 @@
     private final LinkedHashMap<ColumnIdentifier, Name> clusteringColumns = new LinkedHashMap<ColumnIdentifier, Name>();
     private final Name compactValue;
     // Keep metadata lexicographically ordered so that wildcard expansion have a deterministic order
-<<<<<<< HEAD
-    private final Map<ColumnIdentifier, Name> staticColumns = new TreeMap<ColumnIdentifier, Name>();
-    private final Map<ColumnIdentifier, Name> regularColumns = new TreeMap<ColumnIdentifier, Name>();
-=======
-    public final Map<ColumnIdentifier, Name> metadata = new TreeMap<ColumnIdentifier, Name>(new Comparator<ColumnIdentifier>()
-    {
-        public int compare(ColumnIdentifier id1, ColumnIdentifier id2)
-        {
-            return ByteBufferUtil.compareUnsigned(id1.key, id2.key);
-        }
-    });;
->>>>>>> 08a9d384
+    private final Map<ColumnIdentifier, Name> staticColumns = new TreeMap<ColumnIdentifier, Name>(identifierComparator);
+    private final Map<ColumnIdentifier, Name> regularColumns = new TreeMap<ColumnIdentifier, Name>(identifierComparator);
 
     public final boolean isComposite;
     public final boolean hasCompositeKey;
