/*
 * Licensed to the Apache Software Foundation (ASF) under one
 * or more contributor license agreements.  See the NOTICE file
 * distributed with this work for additional information
 * regarding copyright ownership.  The ASF licenses this file
 * to you under the Apache License, Version 2.0 (the
 * "License"); you may not use this file except in compliance
 * with the License.  You may obtain a copy of the License at
 *
 *     http://www.apache.org/licenses/LICENSE-2.0
 *
 * Unless required by applicable law or agreed to in writing, software
 * distributed under the License is distributed on an "AS IS" BASIS,
 * WITHOUT WARRANTIES OR CONDITIONS OF ANY KIND, either express or implied.
 * See the License for the specific language governing permissions and
 * limitations under the License.
 */
package org.apache.cassandra.io.sstable;

import java.io.*;
import java.util.*;

import com.google.common.collect.Sets;
import org.slf4j.Logger;
import org.slf4j.LoggerFactory;

import org.apache.cassandra.config.CFMetaData;
import org.apache.cassandra.config.DatabaseDescriptor;
import org.apache.cassandra.config.Schema;
import org.apache.cassandra.db.*;
import org.apache.cassandra.db.compaction.*;
import org.apache.cassandra.dht.IPartitioner;
import org.apache.cassandra.io.FSWriteError;
import org.apache.cassandra.io.compress.CompressedSequentialWriter;
import org.apache.cassandra.io.util.*;
import org.apache.cassandra.service.StorageService;
import org.apache.cassandra.utils.*;

public class SSTableWriter extends SSTable
{
    private static final Logger logger = LoggerFactory.getLogger(SSTableWriter.class);

    private IndexWriter iwriter;
    private SegmentedFile.Builder dbuilder;
    private final SequentialWriter dataFile;
    private DecoratedKey lastWrittenKey;
    private FileMark dataMark;
    private final SSTableMetadata.Collector sstableMetadataCollector;
    private DataIntegrityMetadata.ChecksumWriter integratyWriter;

    public SSTableWriter(String filename, long keyCount)
    {
        this(filename,
             keyCount,
             Schema.instance.getCFMetaData(Descriptor.fromFilename(filename)),
             StorageService.getPartitioner(),
             SSTableMetadata.createCollector());
    }

    private static Set<Component> components(CFMetaData metadata)
    {
        Set<Component> components = new HashSet<Component>(Arrays.asList(Component.DATA,
                                                                         Component.PRIMARY_INDEX,
                                                                         Component.STATS,
                                                                         Component.SUMMARY,
                                                                         Component.TOC));

        if (metadata.getBloomFilterFpChance() < 1.0)
            components.add(Component.FILTER);

        if (metadata.compressionParameters().sstableCompressor != null)
        {
            components.add(Component.COMPRESSION_INFO);
        }
        else
        {
            // it would feel safer to actually add this component later in maybeWriteDigest(),
            // but the components are unmodifiable after construction
            components.add(Component.DIGEST);
            components.add(Component.CRC);
        }
        return components;
    }

    public SSTableWriter(String filename,
                         long keyCount,
                         CFMetaData metadata,
                         IPartitioner<?> partitioner,
                         SSTableMetadata.Collector sstableMetadataCollector)
    {
        super(Descriptor.fromFilename(filename),
              components(metadata),
              metadata,
              partitioner);
        iwriter = new IndexWriter(keyCount);

        if (compression)
        {
            dbuilder = SegmentedFile.getCompressedBuilder();
            dataFile = CompressedSequentialWriter.open(getFilename(),
                                                       descriptor.filenameFor(Component.COMPRESSION_INFO),
                                                       !metadata.populateIoCacheOnFlush(),
                                                       metadata.compressionParameters(),
                                                       sstableMetadataCollector);
        }
        else
        {
            dbuilder = SegmentedFile.getBuilder(DatabaseDescriptor.getDiskAccessMode());
            dataFile = SequentialWriter.open(new File(getFilename()),
			                      !metadata.populateIoCacheOnFlush());
            integratyWriter = DataIntegrityMetadata.checksumWriter(descriptor);
            dataFile.setDataIntegratyWriter(integratyWriter);
        }

        this.sstableMetadataCollector = sstableMetadataCollector;
    }

    public void mark()
    {
        dataMark = dataFile.mark();
        iwriter.mark();
    }

    public void resetAndTruncate()
    {
        dataFile.resetAndTruncate(dataMark);
        iwriter.resetAndTruncate();
    }

    /**
     * Perform sanity checks on @param decoratedKey and @return the position in the data file before any data is written
     */
    private long beforeAppend(DecoratedKey decoratedKey)
    {
        assert decoratedKey != null : "Keys must not be null"; // empty keys ARE allowed b/c of indexed column values
        if (lastWrittenKey != null && lastWrittenKey.compareTo(decoratedKey) >= 0)
            throw new RuntimeException("Last written key " + lastWrittenKey + " >= current key " + decoratedKey + " writing into " + getFilename());
        return (lastWrittenKey == null) ? 0 : dataFile.getFilePointer();
    }

    private RowIndexEntry afterAppend(DecoratedKey decoratedKey, long dataPosition, DeletionInfo delInfo, ColumnIndex index)
    {
        lastWrittenKey = decoratedKey;
        last = lastWrittenKey;
        if (first == null)
            first = lastWrittenKey;

        if (logger.isTraceEnabled())
            logger.trace("wrote " + decoratedKey + " at " + dataPosition);
        // range tombstones are part of the Atoms we write as the row contents, so RIE only gets row-level tombstones
        RowIndexEntry entry = RowIndexEntry.create(dataPosition, delInfo.getTopLevelDeletion(), index);
        iwriter.append(decoratedKey, entry);
        dbuilder.addPotentialBoundary(dataPosition);
        return entry;
    }

    public RowIndexEntry append(AbstractCompactedRow row)
    {
        long currentPosition = beforeAppend(row.key);
        try
        {
            ByteBufferUtil.writeWithShortLength(row.key.key, dataFile.stream);
            long dataStart = dataFile.getFilePointer();
            long dataSize = row.write(dataFile.stream);
            assert dataSize == dataFile.getFilePointer() - (dataStart + 8)
                   : "incorrect row data size " + dataSize + " written to " + dataFile.getPath() + "; correct is " + (dataFile.getFilePointer() - (dataStart + 8));
        }
        catch (IOException e)
        {
            throw new FSWriteError(e, dataFile.getPath());
        }
        sstableMetadataCollector.update(dataFile.getFilePointer() - currentPosition, row.columnStats());
        return afterAppend(row.key, currentPosition, row.deletionInfo(), row.index());
    }

    public void append(DecoratedKey decoratedKey, ColumnFamily cf)
    {
        long startPosition = beforeAppend(decoratedKey);
        try
        {
            ByteBufferUtil.writeWithShortLength(decoratedKey.key, dataFile.stream);

            // Since the columnIndex may insert RangeTombstone marker, computing
            // the size of the data is tricky.
            DataOutputBuffer buffer = new DataOutputBuffer();

            // build column index && write columns
            ColumnIndex.Builder builder = new ColumnIndex.Builder(cf, decoratedKey.key, buffer);
            ColumnIndex index = builder.build(cf);

            TypeSizes typeSizes = TypeSizes.NATIVE;
            long delSize = DeletionTime.serializer.serializedSize(cf.deletionInfo().getTopLevelDeletion(), typeSizes);
            dataFile.stream.writeLong(buffer.getLength() + delSize + typeSizes.sizeof(0));

            // Write deletion infos + column count
            DeletionInfo.serializer().serializeForSSTable(cf.deletionInfo(), dataFile.stream);
            dataFile.stream.writeInt(builder.writtenAtomCount());
            dataFile.stream.write(buffer.getData(), 0, buffer.getLength());
            afterAppend(decoratedKey, startPosition, cf.deletionInfo(), index);
        }
        catch (IOException e)
        {
            throw new FSWriteError(e, dataFile.getPath());
        }
        sstableMetadataCollector.update(dataFile.getFilePointer() - startPosition, cf.getColumnStats());
    }

    /**
     * @throws IOException if a read from the DataInput fails
     * @throws FSWriteError if a write to the dataFile fails
     */
    public long appendFromStream(DecoratedKey key, CFMetaData metadata, long dataSize, DataInput in) throws IOException
    {
        long currentPosition = beforeAppend(key);
        long dataStart;
        try
        {
            ByteBufferUtil.writeWithShortLength(key.key, dataFile.stream);
            dataStart = dataFile.getFilePointer();
            // write row size
            dataFile.stream.writeLong(dataSize);
        }
        catch (IOException e)
        {
            throw new FSWriteError(e, dataFile.getPath());
        }

        DeletionInfo deletionInfo = DeletionInfo.serializer().deserializeFromSSTable(in, descriptor.version);
        int columnCount = in.readInt();

        try
        {
            DeletionInfo.serializer().serializeForSSTable(deletionInfo, dataFile.stream);
            dataFile.stream.writeInt(columnCount);
        }
        catch (IOException e)
        {
            throw new FSWriteError(e, dataFile.getPath());
        }

        // deserialize each column to obtain maxTimestamp and immediately serialize it.
        long minTimestamp = Long.MAX_VALUE;
        long maxTimestamp = Long.MIN_VALUE;
        int maxLocalDeletionTime = Integer.MIN_VALUE;
        StreamingHistogram tombstones = new StreamingHistogram(TOMBSTONE_HISTOGRAM_BIN_SIZE);
        ColumnFamily cf = ArrayBackedSortedColumns.factory.create(metadata);
        cf.delete(deletionInfo);

        ColumnIndex.Builder columnIndexer = new ColumnIndex.Builder(cf, key.key, dataFile.stream, true);
<<<<<<< HEAD
        OnDiskAtom.Serializer atomSerializer = Column.onDiskSerializer();
=======
        OnDiskAtom.Serializer atomSerializer = cf.getOnDiskSerializer();
>>>>>>> 304a25e4
        for (int i = 0; i < columnCount; i++)
        {
            // deserialize column with PRESERVE_SIZE because we've written the dataSize based on the
            // data size received, so we must reserialize the exact same data
            OnDiskAtom atom = atomSerializer.deserializeFromSSTable(in, ColumnSerializer.Flag.PRESERVE_SIZE, Integer.MIN_VALUE, Descriptor.Version.CURRENT);
            if (atom instanceof CounterColumn)
                atom = ((CounterColumn) atom).markDeltaToBeCleared();

            int deletionTime = atom.getLocalDeletionTime();
            if (deletionTime < Integer.MAX_VALUE)
            {
                tombstones.update(deletionTime);
            }
            minTimestamp = Math.min(minTimestamp, atom.minTimestamp());
            maxTimestamp = Math.max(maxTimestamp, atom.maxTimestamp());
            maxLocalDeletionTime = Math.max(maxLocalDeletionTime, atom.getLocalDeletionTime());

            try
            {
                columnIndexer.add(atom); // This write the atom on disk too
            }
            catch (IOException e)
            {
                throw new FSWriteError(e, dataFile.getPath());
            }
        }

        assert dataSize == dataFile.getFilePointer() - (dataStart + 8)
                : "incorrect row data size " + dataSize + " written to " + dataFile.getPath() + "; correct is " + (dataFile.getFilePointer() - (dataStart + 8));
        sstableMetadataCollector.updateMinTimestamp(minTimestamp);
        sstableMetadataCollector.updateMaxTimestamp(maxTimestamp);
        sstableMetadataCollector.updateMaxLocalDeletionTime(maxLocalDeletionTime);
        sstableMetadataCollector.addRowSize(dataFile.getFilePointer() - currentPosition);
        sstableMetadataCollector.addColumnCount(columnCount);
        sstableMetadataCollector.mergeTombstoneHistogram(tombstones);
        afterAppend(key, currentPosition, deletionInfo, columnIndexer.build());
        return currentPosition;
    }

    /**
     * After failure, attempt to close the index writer and data file before deleting all temp components for the sstable
     */
    public void abort()
    {
        assert descriptor.temporary;
        FileUtils.closeQuietly(iwriter);
        FileUtils.closeQuietly(dataFile);

        Set<Component> components = SSTable.componentsFor(descriptor);
        try
        {
            if (!components.isEmpty())
                SSTable.delete(descriptor, components);
        }
        catch (FSWriteError e)
        {
            logger.error(String.format("Failed deleting temp components for %s", descriptor), e);
            throw e;
        }
    }

    public SSTableReader closeAndOpenReader()
    {
        return closeAndOpenReader(System.currentTimeMillis());
    }

    public SSTableReader closeAndOpenReader(long maxDataAge)
    {
        // index and filter
        iwriter.close();
        // main data, close will truncate if necessary
        dataFile.close();
        // write sstable statistics
        SSTableMetadata sstableMetadata = sstableMetadataCollector.finalizeMetadata(partitioner.getClass().getCanonicalName(),
                                                                                    metadata.getBloomFilterFpChance());
        writeMetadata(descriptor, sstableMetadata);

        // save the table of components
        SSTable.appendTOC(descriptor, components);

        // remove the 'tmp' marker from all components
        final Descriptor newdesc = rename(descriptor, components);

        // finalize in-memory state for the reader
        SegmentedFile ifile = iwriter.builder.complete(newdesc.filenameFor(SSTable.COMPONENT_INDEX));
        SegmentedFile dfile = dbuilder.complete(newdesc.filenameFor(SSTable.COMPONENT_DATA));
        SSTableReader sstable = SSTableReader.internalOpen(newdesc,
                                                           components,
                                                           metadata,
                                                           partitioner,
                                                           ifile,
                                                           dfile,
                                                           iwriter.summary,
                                                           iwriter.bf,
                                                           maxDataAge,
                                                           sstableMetadata);
        sstable.first = getMinimalKey(first);
        sstable.last = getMinimalKey(last);
        // try to save the summaries to disk
        SSTableReader.saveSummary(sstable, iwriter.builder, dbuilder);
        iwriter = null;
        dbuilder = null;
        return sstable;
    }

    private static void writeMetadata(Descriptor desc, SSTableMetadata sstableMetadata)
    {
        SequentialWriter out = SequentialWriter.open(new File(desc.filenameFor(SSTable.COMPONENT_STATS)), true);
        try
        {
            SSTableMetadata.serializer.serialize(sstableMetadata, out.stream);
        }
        catch (IOException e)
        {
            throw new FSWriteError(e, out.getPath());
        }
        out.close();
    }

    static Descriptor rename(Descriptor tmpdesc, Set<Component> components)
    {
        Descriptor newdesc = tmpdesc.asTemporary(false);
        rename(tmpdesc, newdesc, components);
        return newdesc;
    }

    public static void rename(Descriptor tmpdesc, Descriptor newdesc, Set<Component> components)
    {
        for (Component component : Sets.difference(components, Sets.newHashSet(Component.DATA, Component.SUMMARY)))
        {
            FileUtils.renameWithConfirm(tmpdesc.filenameFor(component), newdesc.filenameFor(component));
        }

        // do -Data last because -Data present should mean the sstable was completely renamed before crash
        FileUtils.renameWithConfirm(tmpdesc.filenameFor(Component.DATA), newdesc.filenameFor(Component.DATA));

        // rename it without confirmation because summary can be available for loadNewSSTables but not for closeAndOpenReader
        FileUtils.renameWithOutConfirm(tmpdesc.filenameFor(Component.SUMMARY), newdesc.filenameFor(Component.SUMMARY));
    }

    public long getFilePointer()
    {
        return dataFile.getFilePointer();
    }

    public long getOnDiskFilePointer()
    {
        return dataFile.getOnDiskFilePointer();
    }

    /**
     * Encapsulates writing the index and filter for an SSTable. The state of this object is not valid until it has been closed.
     */
    class IndexWriter implements Closeable
    {
        private final SequentialWriter indexFile;
        public final SegmentedFile.Builder builder;
        public final IndexSummary summary;
        public final IFilter bf;
        private FileMark mark;

        IndexWriter(long keyCount)
        {
            indexFile = SequentialWriter.open(new File(descriptor.filenameFor(SSTable.COMPONENT_INDEX)),
                                              !metadata.populateIoCacheOnFlush());
            builder = SegmentedFile.getBuilder(DatabaseDescriptor.getIndexAccessMode());
            summary = new IndexSummary(keyCount, metadata.getIndexInterval());
            bf = FilterFactory.getFilter(keyCount, metadata.getBloomFilterFpChance(), true);
        }

        public void append(DecoratedKey key, RowIndexEntry indexEntry)
        {
            bf.add(key.key);
            long indexPosition = indexFile.getFilePointer();
            try
            {
                ByteBufferUtil.writeWithShortLength(key.key, indexFile.stream);
                RowIndexEntry.serializer.serialize(indexEntry, indexFile.stream);
            }
            catch (IOException e)
            {
                throw new FSWriteError(e, indexFile.getPath());
            }

            if (logger.isTraceEnabled())
                logger.trace("wrote index entry: " + indexEntry + " at " + indexPosition);

            summary.maybeAddEntry(key, indexPosition);
            builder.addPotentialBoundary(indexPosition);
        }

        /**
         * Closes the index and bloomfilter, making the public state of this writer valid for consumption.
         */
        public void close()
        {
            if (components.contains(Component.FILTER))
            {
                String path = descriptor.filenameFor(SSTable.COMPONENT_FILTER);
                try
                {
                    // bloom filter
                    FileOutputStream fos = new FileOutputStream(path);
                    DataOutputStream stream = new DataOutputStream(fos);
                    FilterFactory.serialize(bf, stream, descriptor.version.filterType);
                    stream.flush();
                    fos.getFD().sync();
                    stream.close();
                }
                catch (IOException e)
                {
                    throw new FSWriteError(e, path);
                }
            }

            // index
            long position = indexFile.getFilePointer();
            indexFile.close(); // calls force
            FileUtils.truncate(indexFile.getPath(), position);

            // finalize in-memory index state
            summary.complete();
        }

        public void mark()
        {
            mark = indexFile.mark();
        }

        public void resetAndTruncate()
        {
            // we can't un-set the bloom filter addition, but extra keys in there are harmless.
            // we can't reset dbuilder either, but that is the last thing called in afterappend so
            // we assume that if that worked then we won't be trying to reset.
            indexFile.resetAndTruncate(mark);
        }

        @Override
        public String toString()
        {
            return "IndexWriter(" + descriptor + ")";
        }
    }
}<|MERGE_RESOLUTION|>--- conflicted
+++ resolved
@@ -247,11 +247,7 @@
         cf.delete(deletionInfo);
 
         ColumnIndex.Builder columnIndexer = new ColumnIndex.Builder(cf, key.key, dataFile.stream, true);
-<<<<<<< HEAD
         OnDiskAtom.Serializer atomSerializer = Column.onDiskSerializer();
-=======
-        OnDiskAtom.Serializer atomSerializer = cf.getOnDiskSerializer();
->>>>>>> 304a25e4
         for (int i = 0; i < columnCount; i++)
         {
             // deserialize column with PRESERVE_SIZE because we've written the dataSize based on the
