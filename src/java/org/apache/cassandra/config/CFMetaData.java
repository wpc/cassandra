/*
 * Licensed to the Apache Software Foundation (ASF) under one
 * or more contributor license agreements.  See the NOTICE file
 * distributed with this work for additional information
 * regarding copyright ownership.  The ASF licenses this file
 * to you under the Apache License, Version 2.0 (the
 * "License"); you may not use this file except in compliance
 * with the License.  You may obtain a copy of the License at
 *
 *     http://www.apache.org/licenses/LICENSE-2.0
 *
 * Unless required by applicable law or agreed to in writing, software
 * distributed under the License is distributed on an "AS IS" BASIS,
 * WITHOUT WARRANTIES OR CONDITIONS OF ANY KIND, either express or implied.
 * See the License for the specific language governing permissions and
 * limitations under the License.
 */
package org.apache.cassandra.config;

import java.io.IOException;
import java.lang.reflect.Constructor;
import java.lang.reflect.InvocationTargetException;
import java.nio.ByteBuffer;
import java.util.*;
import java.util.concurrent.ThreadLocalRandom;
import java.util.concurrent.TimeUnit;
import java.util.stream.Collectors;

import com.google.common.annotations.VisibleForTesting;
import com.google.common.base.MoreObjects;
import com.google.common.base.Objects;
import com.google.common.collect.ImmutableSet;
import com.google.common.collect.Iterables;
import com.google.common.collect.Sets;
import org.apache.commons.lang3.ArrayUtils;
import org.apache.commons.lang3.builder.HashCodeBuilder;
import org.apache.commons.lang3.builder.ToStringBuilder;
import org.slf4j.Logger;
import org.slf4j.LoggerFactory;

import org.apache.cassandra.auth.DataResource;
import org.apache.cassandra.cql3.ColumnIdentifier;
import org.apache.cassandra.cql3.QueryProcessor;
import org.apache.cassandra.cql3.statements.CFStatement;
import org.apache.cassandra.cql3.statements.CreateTableStatement;
import org.apache.cassandra.db.*;
import org.apache.cassandra.db.compaction.AbstractCompactionStrategy;
import org.apache.cassandra.db.filter.ColumnFilter;
import org.apache.cassandra.db.marshal.*;
import org.apache.cassandra.dht.IPartitioner;
import org.apache.cassandra.exceptions.ConfigurationException;
import org.apache.cassandra.exceptions.InvalidRequestException;
import org.apache.cassandra.io.util.DataInputPlus;
import org.apache.cassandra.io.util.DataOutputPlus;
import org.apache.cassandra.schema.*;
import org.apache.cassandra.utils.*;
import org.github.jamm.Unmetered;

/**
 * This class can be tricky to modify. Please read http://wiki.apache.org/cassandra/ConfigurationNotes for how to do so safely.
 */
@Unmetered
public final class CFMetaData
{
    public enum Flag
    {
        SUPER, COUNTER, DENSE, COMPOUND
    }

    private static final Logger logger = LoggerFactory.getLogger(CFMetaData.class);

    public static final Serializer serializer = new Serializer();

    //REQUIRED
    public final UUID cfId;                           // internal id, never exposed to user
    public final String ksName;                       // name of keyspace
    public final String cfName;                       // name of this column family
    public final Pair<String, String> ksAndCFName;
    public final byte[] ksAndCFBytes;

    private final ImmutableSet<Flag> flags;
    private final boolean isDense;
    private final boolean isCompound;
    private final boolean isSuper;
    private final boolean isCounter;
    private final boolean isView;
    private final boolean isIndex;

    public volatile ClusteringComparator comparator;  // bytes, long, timeuuid, utf8, etc. This is built directly from clusteringColumns
    public final IPartitioner partitioner;            // partitioner the table uses
    private volatile AbstractType<?> keyValidator;

    private final Serializers serializers;

    // non-final, for now
    public volatile TableParams params = TableParams.DEFAULT;

    private volatile Map<ByteBuffer, DroppedColumn> droppedColumns = new HashMap<>();
    private volatile Triggers triggers = Triggers.none();
    private volatile Indexes indexes = Indexes.none();

    /*
     * All CQL3 columns definition are stored in the columnMetadata map.
     * On top of that, we keep separated collection of each kind of definition, to
     * 1) allow easy access to each kind and 2) for the partition key and
     * clustering key ones, those list are ordered by the "component index" of the
     * elements.
     */
    private volatile Map<ByteBuffer, ColumnDefinition> columnMetadata = new HashMap<>();
    private volatile List<ColumnDefinition> partitionKeyColumns;  // Always of size keyValidator.componentsCount, null padded if necessary
    private volatile List<ColumnDefinition> clusteringColumns;    // Of size comparator.componentsCount or comparator.componentsCount -1, null padded if necessary
    private volatile PartitionColumns partitionColumns;           // Always non-PK, non-clustering columns

    // For dense tables, this alias the single non-PK column the table contains (since it can only have one). We keep
    // that as convenience to access that column more easily (but we could replace calls by partitionColumns().iterator().next()
    // for those tables in practice).
    private volatile ColumnDefinition compactValueColumn;
<<<<<<< HEAD

    public final DataResource resource;

    //For hot path serialization it's often easier to store this info here
    private volatile ColumnFilter allColumnFilter;

=======
>>>>>>> d57875e2
    /*
     * All of these methods will go away once CFMetaData becomes completely immutable.
     */
    public CFMetaData params(TableParams params)
    {
        this.params = params;
        return this;
    }

    public CFMetaData bloomFilterFpChance(double prop)
    {
        params = TableParams.builder(params).bloomFilterFpChance(prop).build();
        return this;
    }

    public CFMetaData caching(CachingParams prop)
    {
        params = TableParams.builder(params).caching(prop).build();
        return this;
    }

    public CFMetaData comment(String prop)
    {
        params = TableParams.builder(params).comment(prop).build();
        return this;
    }

    public CFMetaData compaction(CompactionParams prop)
    {
        params = TableParams.builder(params).compaction(prop).build();
        return this;
    }

    public CFMetaData compression(CompressionParams prop)
    {
        params = TableParams.builder(params).compression(prop).build();
        return this;
    }

    public CFMetaData dcLocalReadRepairChance(double prop)
    {
        params = TableParams.builder(params).dcLocalReadRepairChance(prop).build();
        return this;
    }

    public CFMetaData defaultTimeToLive(int prop)
    {
        params = TableParams.builder(params).defaultTimeToLive(prop).build();
        return this;
    }

    public CFMetaData gcGraceSeconds(int prop)
    {
        params = TableParams.builder(params).gcGraceSeconds(prop).build();
        return this;
    }

    public CFMetaData maxIndexInterval(int prop)
    {
        params = TableParams.builder(params).maxIndexInterval(prop).build();
        return this;
    }

    public CFMetaData memtableFlushPeriod(int prop)
    {
        params = TableParams.builder(params).memtableFlushPeriodInMs(prop).build();
        return this;
    }

    public CFMetaData minIndexInterval(int prop)
    {
        params = TableParams.builder(params).minIndexInterval(prop).build();
        return this;
    }

    public CFMetaData readRepairChance(double prop)
    {
        params = TableParams.builder(params).readRepairChance(prop).build();
        return this;
    }

    public CFMetaData crcCheckChance(double prop)
    {
        params = TableParams.builder(params).crcCheckChance(prop).build();
        return this;
    }

    public CFMetaData speculativeRetry(SpeculativeRetryParam prop)
    {
        params = TableParams.builder(params).speculativeRetry(prop).build();
        return this;
    }

    public CFMetaData extensions(Map<String, ByteBuffer> extensions)
    {
        params = TableParams.builder(params).extensions(extensions).build();
        return this;
    }

    public CFMetaData purgeTtlOnExpiration(boolean prop)
    {
        params = TableParams.builder(params).purgeTtlOnExpiration(prop).build();
        return this;
    }

    public CFMetaData droppedColumns(Map<ByteBuffer, DroppedColumn> cols)
    {
        droppedColumns = cols;
        return this;
    }

    public CFMetaData triggers(Triggers prop)
    {
        triggers = prop;
        return this;
    }

    public CFMetaData indexes(Indexes indexes)
    {
        this.indexes = indexes;
        return this;
    }

    private CFMetaData(String keyspace,
                       String name,
                       UUID cfId,
                       boolean isSuper,
                       boolean isCounter,
                       boolean isDense,
                       boolean isCompound,
                       boolean isView,
                       List<ColumnDefinition> partitionKeyColumns,
                       List<ColumnDefinition> clusteringColumns,
                       PartitionColumns partitionColumns,
                       IPartitioner partitioner)
    {
        this.cfId = cfId;
        this.ksName = keyspace;
        this.cfName = name;
        ksAndCFName = Pair.create(keyspace, name);
        byte[] ksBytes = FBUtilities.toWriteUTFBytes(ksName);
        byte[] cfBytes = FBUtilities.toWriteUTFBytes(cfName);
        ksAndCFBytes = Arrays.copyOf(ksBytes, ksBytes.length + cfBytes.length);
        System.arraycopy(cfBytes, 0, ksAndCFBytes, ksBytes.length, cfBytes.length);

        this.isDense = isDense;
        this.isCompound = isCompound;
        this.isSuper = isSuper;
        this.isCounter = isCounter;
        this.isView = isView;

        EnumSet<Flag> flags = EnumSet.noneOf(Flag.class);
        if (isSuper)
            flags.add(Flag.SUPER);
        if (isCounter)
            flags.add(Flag.COUNTER);
        if (isDense)
            flags.add(Flag.DENSE);
        if (isCompound)
            flags.add(Flag.COMPOUND);
        this.flags = Sets.immutableEnumSet(flags);

        isIndex = cfName.contains(".");

        assert partitioner != null : "This assertion failure is probably due to accessing Schema.instance " +
                                     "from client-mode tools - See CASSANDRA-8143.";
        this.partitioner = partitioner;

        // A compact table should always have a clustering
        assert isCQLTable() || !clusteringColumns.isEmpty() : String.format("For table %s.%s, isDense=%b, isCompound=%b, clustering=%s", ksName, cfName, isDense, isCompound, clusteringColumns);

        this.partitionKeyColumns = partitionKeyColumns;
        this.clusteringColumns = clusteringColumns;
        this.partitionColumns = partitionColumns;

        rebuild();

        this.resource = DataResource.table(ksName, cfName);
        this.serializers = new Serializers(this);
    }

    // This rebuild informations that are intrinsically duplicate of the table definition but
    // are kept because they are often useful in a different format.
    private void rebuild()
    {
        this.comparator = new ClusteringComparator(extractTypes(clusteringColumns));

        Map<ByteBuffer, ColumnDefinition> newColumnMetadata = new HashMap<>();
        for (ColumnDefinition def : partitionKeyColumns)
            newColumnMetadata.put(def.name.bytes, def);
        for (ColumnDefinition def : clusteringColumns)
            newColumnMetadata.put(def.name.bytes, def);
        for (ColumnDefinition def : partitionColumns)
            newColumnMetadata.put(def.name.bytes, def);

        this.columnMetadata = newColumnMetadata;

        List<AbstractType<?>> keyTypes = extractTypes(partitionKeyColumns);
        this.keyValidator = keyTypes.size() == 1 ? keyTypes.get(0) : CompositeType.getInstance(keyTypes);

        if (isCompactTable())
            this.compactValueColumn = CompactTables.getCompactValueColumn(partitionColumns, isSuper());

        this.allColumnFilter = ColumnFilter.all(this);
    }

    public Indexes getIndexes()
    {
        return indexes;
    }

    public ColumnFilter getAllColumnFilter()
    {
        return allColumnFilter;
    }

    public static CFMetaData create(String ksName,
                                    String name,
                                    UUID cfId,
                                    boolean isDense,
                                    boolean isCompound,
                                    boolean isSuper,
                                    boolean isCounter,
                                    boolean isView,
                                    List<ColumnDefinition> columns,
                                    IPartitioner partitioner)
    {
        List<ColumnDefinition> partitions = new ArrayList<>();
        List<ColumnDefinition> clusterings = new ArrayList<>();
        PartitionColumns.Builder builder = PartitionColumns.builder();

        for (ColumnDefinition column : columns)
        {
            switch (column.kind)
            {
                case PARTITION_KEY:
                    partitions.add(column);
                    break;
                case CLUSTERING:
                    clusterings.add(column);
                    break;
                default:
                    builder.add(column);
                    break;
            }
        }

        Collections.sort(partitions);
        Collections.sort(clusterings);

        return new CFMetaData(ksName,
                              name,
                              cfId,
                              isSuper,
                              isCounter,
                              isDense,
                              isCompound,
                              isView,
                              partitions,
                              clusterings,
                              builder.build(),
                              partitioner);
    }

    private static List<AbstractType<?>> extractTypes(List<ColumnDefinition> clusteringColumns)
    {
        List<AbstractType<?>> types = new ArrayList<>(clusteringColumns.size());
        for (ColumnDefinition def : clusteringColumns)
            types.add(def.type);
        return types;
    }

    public Set<Flag> flags()
    {
        return flags;
    }

    /**
     * There is a couple of places in the code where we need a CFMetaData object and don't have one readily available
     * and know that only the keyspace and name matter. This creates such "fake" metadata. Use only if you know what
     * you're doing.
     */
    public static CFMetaData createFake(String keyspace, String name)
    {
        return CFMetaData.Builder.create(keyspace, name).addPartitionKey("key", BytesType.instance).build();
    }

    public Triggers getTriggers()
    {
        return triggers;
    }

    // Compiles a system metadata
    public static CFMetaData compile(String cql, String keyspace)
    {
        CFStatement parsed = (CFStatement)QueryProcessor.parseStatement(cql);
        parsed.prepareKeyspace(keyspace);
        CreateTableStatement statement = (CreateTableStatement) ((CreateTableStatement.RawStatement) parsed).prepare(Types.none()).statement;

        return statement.metadataBuilder()
                        .withId(generateLegacyCfId(keyspace, statement.columnFamily()))
                        .build()
                        .params(statement.params())
                        .readRepairChance(0.0)
                        .dcLocalReadRepairChance(0.0)
                        .gcGraceSeconds(0)
                        .memtableFlushPeriod((int) TimeUnit.HOURS.toMillis(1));
    }

    /**
     * Generates deterministic UUID from keyspace/columnfamily name pair.
     * This is used to generate the same UUID for C* version < 2.1
     *
     * Since 2.1, this is only used for system columnfamilies and tests.
     */
    public static UUID generateLegacyCfId(String ksName, String cfName)
    {
        return UUID.nameUUIDFromBytes(ArrayUtils.addAll(ksName.getBytes(), cfName.getBytes()));
    }

    public CFMetaData reloadIndexMetadataProperties(CFMetaData parent)
    {
        TableParams.Builder indexParams = TableParams.builder(parent.params);

        // Depends on parent's cache setting, turn on its index CF's cache.
        // Row caching is never enabled; see CASSANDRA-5732
        if (parent.params.caching.cacheKeys())
            indexParams.caching(CachingParams.CACHE_KEYS);
        else
            indexParams.caching(CachingParams.CACHE_NOTHING);

        indexParams.readRepairChance(0.0)
                   .dcLocalReadRepairChance(0.0)
                   .gcGraceSeconds(0);

        return params(indexParams.build());
    }

    public CFMetaData copy()
    {
        return copy(cfId);
    }

    /**
     * Clones the CFMetaData, but sets a different cfId
     *
     * @param newCfId the cfId for the cloned CFMetaData
     * @return the cloned CFMetaData instance with the new cfId
     */
    public CFMetaData copy(UUID newCfId)
    {
        return copyOpts(new CFMetaData(ksName,
                                       cfName,
                                       newCfId,
                                       isSuper(),
                                       isCounter(),
                                       isDense(),
                                       isCompound(),
                                       isView(),
                                       copy(partitionKeyColumns),
                                       copy(clusteringColumns),
                                       copy(partitionColumns),
                                       partitioner),
                        this);
    }

    public CFMetaData copy(IPartitioner partitioner)
    {
        return copyOpts(new CFMetaData(ksName,
                                       cfName,
                                       cfId,
                                       isSuper,
                                       isCounter,
                                       isDense,
                                       isCompound,
                                       isView,
                                       copy(partitionKeyColumns),
                                       copy(clusteringColumns),
                                       copy(partitionColumns),
                                       partitioner),
                        this);
    }

    private static List<ColumnDefinition> copy(List<ColumnDefinition> l)
    {
        List<ColumnDefinition> copied = new ArrayList<>(l.size());
        for (ColumnDefinition cd : l)
            copied.add(cd.copy());
        return copied;
    }

    private static PartitionColumns copy(PartitionColumns columns)
    {
        PartitionColumns.Builder newColumns = PartitionColumns.builder();
        for (ColumnDefinition cd : columns)
            newColumns.add(cd.copy());
        return newColumns.build();
    }

    @VisibleForTesting
    public static CFMetaData copyOpts(CFMetaData newCFMD, CFMetaData oldCFMD)
    {
        return newCFMD.params(oldCFMD.params)
                      .droppedColumns(new HashMap<>(oldCFMD.droppedColumns))
                      .triggers(oldCFMD.triggers)
                      .indexes(oldCFMD.indexes);
    }

    /**
     * generate a column family name for an index corresponding to the given column.
     * This is NOT the same as the index's name! This is only used in sstable filenames and is not exposed to users.
     *
     * @param info A definition of the column with index
     *
     * @return name of the index ColumnFamily
     */
    public String indexColumnFamilyName(IndexMetadata info)
    {
        // TODO simplify this when info.index_name is guaranteed to be set
        return cfName + Directories.SECONDARY_INDEX_NAME_SEPARATOR + info.name;
    }

    /**
     * true if this CFS contains secondary index data.
     */
    public boolean isIndex()
    {
        return isIndex;
    }

    public DecoratedKey decorateKey(ByteBuffer key)
    {
        return partitioner.decorateKey(key);
    }

    public Map<ByteBuffer, ColumnDefinition> getColumnMetadata()
    {
        return columnMetadata;
    }

    /**
     *
     * @return The name of the parent cf if this is a seconday index
     */
    public String getParentColumnFamilyName()
    {
        return isIndex ? cfName.substring(0, cfName.indexOf('.')) : null;
    }

    public ReadRepairDecision newReadRepairDecision()
    {
        double chance = ThreadLocalRandom.current().nextDouble();
        if (params.readRepairChance > chance)
            return ReadRepairDecision.GLOBAL;

        if (params.dcLocalReadRepairChance > chance)
            return ReadRepairDecision.DC_LOCAL;

        return ReadRepairDecision.NONE;
    }

    public AbstractType<?> getColumnDefinitionNameComparator(ColumnDefinition.Kind kind)
    {
        return (isSuper() && kind == ColumnDefinition.Kind.REGULAR) || (isStaticCompactTable() && kind == ColumnDefinition.Kind.STATIC)
             ? thriftColumnNameType()
             : UTF8Type.instance;
    }

    public AbstractType<?> getKeyValidator()
    {
        return keyValidator;
    }

    public Collection<ColumnDefinition> allColumns()
    {
        return columnMetadata.values();
    }

    // An iterator over all column definitions but that respect the order of a SELECT *.
    // This also "hide" the clustering/regular columns for a non-CQL3 non-dense table for backward compatibility
    // sake (those are accessible through thrift but not through CQL currently).
    public Iterator<ColumnDefinition> allColumnsInSelectOrder()
    {
        final boolean isStaticCompactTable = isStaticCompactTable();
        final boolean noNonPkColumns = isCompactTable() && CompactTables.hasEmptyCompactValue(this);
        return new AbstractIterator<ColumnDefinition>()
        {
            private final Iterator<ColumnDefinition> partitionKeyIter = partitionKeyColumns.iterator();
            private final Iterator<ColumnDefinition> clusteringIter = isStaticCompactTable ? Collections.<ColumnDefinition>emptyIterator() : clusteringColumns.iterator();
            private final Iterator<ColumnDefinition> otherColumns = noNonPkColumns
                                                                  ? Collections.<ColumnDefinition>emptyIterator()
                                                                  : (isStaticCompactTable
                                                                     ?  partitionColumns.statics.selectOrderIterator()
                                                                     :  partitionColumns.selectOrderIterator());

            protected ColumnDefinition computeNext()
            {
                if (partitionKeyIter.hasNext())
                    return partitionKeyIter.next();

                if (clusteringIter.hasNext())
                    return clusteringIter.next();

                return otherColumns.hasNext() ? otherColumns.next() : endOfData();
            }
        };
    }

    public Iterable<ColumnDefinition> primaryKeyColumns()
    {
        return Iterables.concat(partitionKeyColumns, clusteringColumns);
    }

    public List<ColumnDefinition> partitionKeyColumns()
    {
        return partitionKeyColumns;
    }

    public List<ColumnDefinition> clusteringColumns()
    {
        return clusteringColumns;
    }

    public PartitionColumns partitionColumns()
    {
        return partitionColumns;
    }

    public ColumnDefinition compactValueColumn()
    {
        return compactValueColumn;
    }

    public ClusteringComparator getKeyValidatorAsClusteringComparator()
    {
        boolean isCompound = keyValidator instanceof CompositeType;
        List<AbstractType<?>> types = isCompound
                                    ? ((CompositeType) keyValidator).types
                                    : Collections.<AbstractType<?>>singletonList(keyValidator);
        return new ClusteringComparator(types);
    }

    public static ByteBuffer serializePartitionKey(ClusteringPrefix keyAsClustering)
    {
        // TODO: we should stop using Clustering for partition keys. Maybe we can add
        // a few methods to DecoratedKey so we don't have to (note that while using a Clustering
        // allows to use buildBound(), it's actually used for partition keys only when every restriction
        // is an equal, so we could easily create a specific method for keys for that.
        if (keyAsClustering.size() == 1)
            return keyAsClustering.get(0);

        ByteBuffer[] values = new ByteBuffer[keyAsClustering.size()];
        for (int i = 0; i < keyAsClustering.size(); i++)
            values[i] = keyAsClustering.get(i);
        return CompositeType.build(values);
    }

    public Map<ByteBuffer, DroppedColumn> getDroppedColumns()
    {
        return droppedColumns;
    }

    public ColumnDefinition getDroppedColumnDefinition(ByteBuffer name)
    {
        return getDroppedColumnDefinition(name, false);
    }

    /**
     * Returns a "fake" ColumnDefinition corresponding to the dropped column {@code name}
     * of {@code null} if there is no such dropped column.
     *
     * @param name - the column name
     * @param isStatic - whether the column was a static column, if known
     */
    public ColumnDefinition getDroppedColumnDefinition(ByteBuffer name, boolean isStatic)
    {
        DroppedColumn dropped = droppedColumns.get(name);
        if (dropped == null)
            return null;

        // We need the type for deserialization purpose. If we don't have the type however,
        // it means that it's a dropped column from before 3.0, and in that case using
        // BytesType is fine for what we'll be using it for, even if that's a hack.
        AbstractType<?> type = dropped.type == null ? BytesType.instance : dropped.type;
        return isStatic
               ? ColumnDefinition.staticDef(this, name, type)
               : ColumnDefinition.regularDef(this, name, type);
    }

    @Override
    public boolean equals(Object o)
    {
        if (this == o)
            return true;

        if (!(o instanceof CFMetaData))
            return false;

        CFMetaData other = (CFMetaData) o;

        return Objects.equal(cfId, other.cfId)
            && Objects.equal(flags, other.flags)
            && Objects.equal(ksName, other.ksName)
            && Objects.equal(cfName, other.cfName)
            && Objects.equal(params, other.params)
            && Objects.equal(comparator, other.comparator)
            && Objects.equal(keyValidator, other.keyValidator)
            && Objects.equal(columnMetadata, other.columnMetadata)
            && Objects.equal(droppedColumns, other.droppedColumns)
            && Objects.equal(triggers, other.triggers)
            && Objects.equal(indexes, other.indexes);
    }

    @Override
    public int hashCode()
    {
        return new HashCodeBuilder(29, 1597)
            .append(cfId)
            .append(ksName)
            .append(cfName)
            .append(flags)
            .append(comparator)
            .append(params)
            .append(keyValidator)
            .append(columnMetadata)
            .append(droppedColumns)
            .append(triggers)
            .append(indexes)
            .toHashCode();
    }

    /**
     * Updates CFMetaData in-place to match cfm
     *
     * @return true if any change was made which impacts queries/updates on the table,
     *         e.g. any columns or indexes were added, removed, or altered; otherwise, false is returned.
     *         Used to determine whether prepared statements against this table need to be re-prepared.
     * @throws ConfigurationException if ks/cf names or cf ids didn't match
     */
    @VisibleForTesting
    public boolean apply(CFMetaData cfm) throws ConfigurationException
    {
        logger.debug("applying {} to {}", cfm, this);

        validateCompatibility(cfm);

        partitionKeyColumns = cfm.partitionKeyColumns;
        clusteringColumns = cfm.clusteringColumns;

        boolean changeAffectsStatements = !partitionColumns.equals(cfm.partitionColumns);
        partitionColumns = cfm.partitionColumns;

        rebuild();

        // compaction thresholds are checked by ThriftValidation. We shouldn't be doing
        // validation on the apply path; it's too late for that.

        params = cfm.params;

        if (!cfm.droppedColumns.isEmpty())
            droppedColumns = cfm.droppedColumns;

        triggers = cfm.triggers;

        changeAffectsStatements |= !indexes.equals(cfm.indexes);
        indexes = cfm.indexes;

        logger.debug("application result is {}", this);

        return changeAffectsStatements;
    }

    public void validateCompatibility(CFMetaData cfm) throws ConfigurationException
    {
        // validate
        if (!cfm.ksName.equals(ksName))
            throw new ConfigurationException(String.format("Keyspace mismatch (found %s; expected %s)",
                                                           cfm.ksName, ksName));
        if (!cfm.cfName.equals(cfName))
            throw new ConfigurationException(String.format("Column family mismatch (found %s; expected %s)",
                                                           cfm.cfName, cfName));
        if (!cfm.cfId.equals(cfId))
            throw new ConfigurationException(String.format("Column family ID mismatch (found %s; expected %s)",
                                                           cfm.cfId, cfId));
        if (!cfm.flags.equals(flags))
            throw new ConfigurationException("types do not match.");
    }


    public static Class<? extends AbstractCompactionStrategy> createCompactionStrategy(String className) throws ConfigurationException
    {
        className = className.contains(".") ? className : "org.apache.cassandra.db.compaction." + className;
        Class<AbstractCompactionStrategy> strategyClass = FBUtilities.classForName(className, "compaction strategy");
        if (!AbstractCompactionStrategy.class.isAssignableFrom(strategyClass))
            throw new ConfigurationException(String.format("Specified compaction strategy class (%s) is not derived from AbstractReplicationStrategy", className));

        return strategyClass;
    }

    public static AbstractCompactionStrategy createCompactionStrategyInstance(ColumnFamilyStore cfs,
                                                                              CompactionParams compactionParams)
    {
        try
        {
            Constructor<? extends AbstractCompactionStrategy> constructor =
                compactionParams.klass().getConstructor(ColumnFamilyStore.class, Map.class);
            return constructor.newInstance(cfs, compactionParams.options());
        }
        catch (NoSuchMethodException | IllegalAccessException | InvocationTargetException | InstantiationException e)
        {
            throw new RuntimeException(e);
        }
    }

    /**
     * Returns the ColumnDefinition for {@code name}.
     */
    public ColumnDefinition getColumnDefinition(ColumnIdentifier name)
    {
        return columnMetadata.get(name.bytes);
    }

    // In general it is preferable to work with ColumnIdentifiear to make it
    // clear that we are talking about a CQL column, not a cell name, but there
    // is a few cases where all we have is a ByteBuffer (when dealing with IndexExpression
    // for instance) so...
    public ColumnDefinition getColumnDefinition(ByteBuffer name)
    {
        return columnMetadata.get(name);
    }

    public static boolean isNameValid(String name)
    {
        return name != null && !name.isEmpty() && name.length() <= Schema.NAME_LENGTH && name.matches("\\w+");
    }

    public CFMetaData validate() throws ConfigurationException
    {
        rebuild();

        if (!isNameValid(ksName))
            throw new ConfigurationException(String.format("Keyspace name must not be empty, more than %s characters long, or contain non-alphanumeric-underscore characters (got \"%s\")", Schema.NAME_LENGTH, ksName));
        if (!isNameValid(cfName))
            throw new ConfigurationException(String.format("ColumnFamily name must not be empty, more than %s characters long, or contain non-alphanumeric-underscore characters (got \"%s\")", Schema.NAME_LENGTH, cfName));

        params.validate();

        for (int i = 0; i < comparator.size(); i++)
        {
            if (comparator.subtype(i) instanceof CounterColumnType)
                throw new ConfigurationException("CounterColumnType is not a valid comparator");
        }
        if (keyValidator instanceof CounterColumnType)
            throw new ConfigurationException("CounterColumnType is not a valid key validator");

        // Mixing counter with non counter columns is not supported (#2614)
        if (isCounter())
        {
            for (ColumnDefinition def : partitionColumns())
                if (!(def.type instanceof CounterColumnType) && !CompactTables.isSuperColumnMapColumn(def))
                    throw new ConfigurationException("Cannot add a non counter column (" + def.name + ") in a counter column family");
        }
        else
        {
            for (ColumnDefinition def : allColumns())
                if (def.type instanceof CounterColumnType)
                    throw new ConfigurationException("Cannot add a counter column (" + def.name + ") in a non counter column family");
        }

        if (!indexes.isEmpty() && isSuper())
            throw new ConfigurationException("Secondary indexes are not supported on super column families");

        // initialize a set of names NOT in the CF under consideration
        KeyspaceMetadata ksm = Schema.instance.getKSMetaData(ksName);
        Set<String> indexNames = ksm == null ? new HashSet<>() : ksm.existingIndexNames(cfName);
        for (IndexMetadata index : indexes)
        {
            // check index names against this CF _and_ globally
            if (indexNames.contains(index.name))
                throw new ConfigurationException("Duplicate index name " + index.name);
            indexNames.add(index.name);

            index.validate(this);
        }

        return this;
    }



    // The comparator to validate the definition name with thrift.
    public AbstractType<?> thriftColumnNameType()
    {
        if (isSuper())
        {
            ColumnDefinition def = compactValueColumn();
            assert def != null && def.type instanceof MapType;
            return ((MapType)def.type).nameComparator();
        }

        assert isStaticCompactTable();
        return clusteringColumns.get(0).type;
    }

    public CFMetaData addColumnDefinition(ColumnDefinition def) throws ConfigurationException
    {
        if (columnMetadata.containsKey(def.name.bytes))
            throw new ConfigurationException(String.format("Cannot add column %s, a column with the same name already exists", def.name));

        return addOrReplaceColumnDefinition(def);
    }

    // This method doesn't check if a def of the same name already exist and should only be used when we
    // know this cannot happen.
    public CFMetaData addOrReplaceColumnDefinition(ColumnDefinition def)
    {
        // Adds the definition and rebuild what is necessary. We could call rebuild() but it's not too hard to
        // only rebuild the necessary bits.
        switch (def.kind)
        {
            case PARTITION_KEY:
                partitionKeyColumns.set(def.position(), def);
                break;
            case CLUSTERING:
                clusteringColumns.set(def.position(), def);
                break;
            case REGULAR:
            case STATIC:
                PartitionColumns.Builder builder = PartitionColumns.builder();
                for (ColumnDefinition column : partitionColumns)
                    if (!column.name.equals(def.name))
                        builder.add(column);
                builder.add(def);
                partitionColumns = builder.build();
                // If dense, we must have modified the compact value since that's the only one we can have.
                if (isDense())
                    this.compactValueColumn = def;
                break;
        }
        this.columnMetadata.put(def.name.bytes, def);
        return this;
    }

    public boolean removeColumnDefinition(ColumnDefinition def)
    {
        assert !def.isPartitionKey();
        boolean removed = columnMetadata.remove(def.name.bytes) != null;
        if (removed)
            partitionColumns = partitionColumns.without(def);
        return removed;
    }

    /**
     * Adds the column definition as a dropped column, recording the drop with the provided timestamp.
     */
    public void recordColumnDrop(ColumnDefinition def, long deleteTimestamp)
    {
        droppedColumns.put(def.name.bytes, new DroppedColumn(def.name.toString(), def.type, deleteTimestamp));
    }

    public void renameColumn(ColumnIdentifier from, ColumnIdentifier to) throws InvalidRequestException
    {
        ColumnDefinition def = getColumnDefinition(from);
        if (def == null)
            throw new InvalidRequestException(String.format("Cannot rename unknown column %s in keyspace %s", from, cfName));

        if (getColumnDefinition(to) != null)
            throw new InvalidRequestException(String.format("Cannot rename column %s to %s in keyspace %s; another column of that name already exist", from, to, cfName));

        if (def.isPartOfCellName(isCQLTable(), isSuper()))
        {
            throw new InvalidRequestException(String.format("Cannot rename non PRIMARY KEY part %s", from));
        }

        if (!getIndexes().isEmpty())
        {
            ColumnFamilyStore store = Keyspace.openAndGetStore(this);
            Set<IndexMetadata> dependentIndexes = store.indexManager.getDependentIndexes(def);
            if (!dependentIndexes.isEmpty())
                throw new InvalidRequestException(String.format("Cannot rename column %s because it has " +
                                                                "dependent secondary indexes (%s)",
                                                                from,
                                                                dependentIndexes.stream()
                                                                                .map(i -> i.name)
                                                                                .collect(Collectors.joining(","))));
        }

        ColumnDefinition newDef = def.withNewName(to);
        addOrReplaceColumnDefinition(newDef);

        // removeColumnDefinition doesn't work for partition key (expectedly) but renaming one is fine so we still
        // want to update columnMetadata.
        if (def.isPartitionKey())
            columnMetadata.remove(def.name.bytes);
        else
            removeColumnDefinition(def);
    }

    public boolean isCQLTable()
    {
        return !isSuper() && !isDense() && isCompound();
    }

    public boolean isCompactTable()
    {
        return !isCQLTable();
    }

    public boolean isStaticCompactTable()
    {
        return !isSuper() && !isDense() && !isCompound();
    }

    /**
     * Returns whether this CFMetaData can be returned to thrift.
     */
    public boolean isThriftCompatible()
    {
        return isCompactTable();
    }

    public boolean hasStaticColumns()
    {
        return !partitionColumns.statics.isEmpty();
    }

    public boolean hasCollectionColumns()
    {
        for (ColumnDefinition def : partitionColumns())
            if (def.type instanceof CollectionType && def.type.isMultiCell())
                return true;
        return false;
    }

    public boolean hasComplexColumns()
    {
        for (ColumnDefinition def : partitionColumns())
            if (def.isComplex())
                return true;
        return false;
    }

    public boolean hasDroppedCollectionColumns()
    {
        for (DroppedColumn def : getDroppedColumns().values())
            if (def.type instanceof CollectionType && def.type.isMultiCell())
                return true;
        return false;
    }

    public boolean isSuper()
    {
        return isSuper;
    }

    public boolean isCounter()
    {
        return isCounter;
    }

    // We call dense a CF for which each component of the comparator is a clustering column, i.e. no
    // component is used to store a regular column names. In other words, non-composite static "thrift"
    // and CQL3 CF are *not* dense.
    public boolean isDense()
    {
        return isDense;
    }

    public boolean isCompound()
    {
        return isCompound;
    }

    public boolean isView()
    {
        return isView;
    }

    /**
     * A table with strict liveness filters/ignores rows without PK liveness info,
     * effectively tying the row liveness to its primary key liveness.
     *
     * Currently this is only used by views with normal base column as PK column
     * so updates to other columns do not make the row live when the base column
     * is not live. See CASSANDRA-11500.
     */
    public boolean enforceStrictLiveness()
    {
        return isView && Keyspace.open(ksName).viewManager.getByName(cfName).enforceStrictLiveness();
    }

    public Serializers serializers()
    {
        return serializers;
    }

    public AbstractType<?> makeLegacyDefaultValidator()
    {
        return isCounter()
             ? CounterColumnType.instance
             : (isCompactTable() ? compactValueColumn().type : BytesType.instance);
    }

    public static Set<Flag> flagsFromStrings(Set<String> strings)
    {
        return strings.stream()
                      .map(String::toUpperCase)
                      .map(Flag::valueOf)
                      .collect(Collectors.toSet());
    }

    public static Set<String> flagsToStrings(Set<Flag> flags)
    {
        return flags.stream()
                    .map(Flag::toString)
                    .map(String::toLowerCase)
                    .collect(Collectors.toSet());
    }


    @Override
    public String toString()
    {
        return new ToStringBuilder(this)
            .append("cfId", cfId)
            .append("ksName", ksName)
            .append("cfName", cfName)
            .append("flags", flags)
            .append("params", params)
            .append("comparator", comparator)
            .append("partitionColumns", partitionColumns)
            .append("partitionKeyColumns", partitionKeyColumns)
            .append("clusteringColumns", clusteringColumns)
            .append("keyValidator", keyValidator)
            .append("columnMetadata", columnMetadata.values())
            .append("droppedColumns", droppedColumns)
            .append("triggers", triggers)
            .append("indexes", indexes)
            .toString();
    }

    public static class Builder
    {
        private final String keyspace;
        private final String table;
        private final boolean isDense;
        private final boolean isCompound;
        private final boolean isSuper;
        private final boolean isCounter;
        private final boolean isView;
        private Optional<IPartitioner> partitioner;

        private UUID tableId;

        private final List<Pair<ColumnIdentifier, AbstractType>> partitionKeys = new ArrayList<>();
        private final List<Pair<ColumnIdentifier, AbstractType>> clusteringColumns = new ArrayList<>();
        private final List<Pair<ColumnIdentifier, AbstractType>> staticColumns = new ArrayList<>();
        private final List<Pair<ColumnIdentifier, AbstractType>> regularColumns = new ArrayList<>();

        private Builder(String keyspace, String table, boolean isDense, boolean isCompound, boolean isSuper, boolean isCounter, boolean isView)
        {
            this.keyspace = keyspace;
            this.table = table;
            this.isDense = isDense;
            this.isCompound = isCompound;
            this.isSuper = isSuper;
            this.isCounter = isCounter;
            this.isView = isView;
            this.partitioner = Optional.empty();
        }

        public static Builder create(String keyspace, String table)
        {
            return create(keyspace, table, false, true, false);
        }

        public static Builder create(String keyspace, String table, boolean isDense, boolean isCompound, boolean isCounter)
        {
            return create(keyspace, table, isDense, isCompound, false, isCounter);
        }

        public static Builder create(String keyspace, String table, boolean isDense, boolean isCompound, boolean isSuper, boolean isCounter)
        {
            return new Builder(keyspace, table, isDense, isCompound, isSuper, isCounter, false);
        }

        public static Builder createView(String keyspace, String table)
        {
            return new Builder(keyspace, table, false, true, false, false, true);
        }

        public static Builder createDense(String keyspace, String table, boolean isCompound, boolean isCounter)
        {
            return create(keyspace, table, true, isCompound, isCounter);
        }

        public static Builder createSuper(String keyspace, String table, boolean isCounter)
        {
            return create(keyspace, table, false, false, true, isCounter);
        }

        public Builder withPartitioner(IPartitioner partitioner)
        {
            this.partitioner = Optional.ofNullable(partitioner);
            return this;
        }

        public Builder withId(UUID tableId)
        {
            this.tableId = tableId;
            return this;
        }

        public Builder addPartitionKey(String name, AbstractType type)
        {
            return addPartitionKey(ColumnIdentifier.getInterned(name, false), type);
        }

        public Builder addPartitionKey(ColumnIdentifier name, AbstractType type)
        {
            this.partitionKeys.add(Pair.create(name, type));
            return this;
        }

        public Builder addClusteringColumn(String name, AbstractType type)
        {
            return addClusteringColumn(ColumnIdentifier.getInterned(name, false), type);
        }

        public Builder addClusteringColumn(ColumnIdentifier name, AbstractType type)
        {
            this.clusteringColumns.add(Pair.create(name, type));
            return this;
        }

        public Builder addRegularColumn(String name, AbstractType type)
        {
            return addRegularColumn(ColumnIdentifier.getInterned(name, false), type);
        }

        public Builder addRegularColumn(ColumnIdentifier name, AbstractType type)
        {
            this.regularColumns.add(Pair.create(name, type));
            return this;
        }

        public boolean hasRegulars()
        {
            return !this.regularColumns.isEmpty();
        }

        public Builder addStaticColumn(String name, AbstractType type)
        {
            return addStaticColumn(ColumnIdentifier.getInterned(name, false), type);
        }

        public Builder addStaticColumn(ColumnIdentifier name, AbstractType type)
        {
            this.staticColumns.add(Pair.create(name, type));
            return this;
        }

        public Set<String> usedColumnNames()
        {
            Set<String> usedNames = new HashSet<>();
            for (Pair<ColumnIdentifier, AbstractType> p : partitionKeys)
                usedNames.add(p.left.toString());
            for (Pair<ColumnIdentifier, AbstractType> p : clusteringColumns)
                usedNames.add(p.left.toString());
            for (Pair<ColumnIdentifier, AbstractType> p : staticColumns)
                usedNames.add(p.left.toString());
            for (Pair<ColumnIdentifier, AbstractType> p : regularColumns)
                usedNames.add(p.left.toString());
            return usedNames;
        }

        public CFMetaData build()
        {
            if (tableId == null)
                tableId = UUIDGen.getTimeUUID();

            List<ColumnDefinition> partitions = new ArrayList<>(partitionKeys.size());
            List<ColumnDefinition> clusterings = new ArrayList<>(clusteringColumns.size());
            PartitionColumns.Builder builder = PartitionColumns.builder();

            for (int i = 0; i < partitionKeys.size(); i++)
            {
                Pair<ColumnIdentifier, AbstractType> p = partitionKeys.get(i);
                partitions.add(new ColumnDefinition(keyspace, table, p.left, p.right, i, ColumnDefinition.Kind.PARTITION_KEY));
            }

            for (int i = 0; i < clusteringColumns.size(); i++)
            {
                Pair<ColumnIdentifier, AbstractType> p = clusteringColumns.get(i);
                clusterings.add(new ColumnDefinition(keyspace, table, p.left, p.right, i, ColumnDefinition.Kind.CLUSTERING));
            }

            for (Pair<ColumnIdentifier, AbstractType> p : regularColumns)
                builder.add(new ColumnDefinition(keyspace, table, p.left, p.right, ColumnDefinition.NO_POSITION, ColumnDefinition.Kind.REGULAR));

            for (Pair<ColumnIdentifier, AbstractType> p : staticColumns)
                builder.add(new ColumnDefinition(keyspace, table, p.left, p.right, ColumnDefinition.NO_POSITION, ColumnDefinition.Kind.STATIC));

            return new CFMetaData(keyspace,
                                  table,
                                  tableId,
                                  isSuper,
                                  isCounter,
                                  isDense,
                                  isCompound,
                                  isView,
                                  partitions,
                                  clusterings,
                                  builder.build(),
                                  partitioner.orElseGet(DatabaseDescriptor::getPartitioner));
        }
    }

    public static class Serializer
    {
        public void serialize(CFMetaData metadata, DataOutputPlus out, int version) throws IOException
        {
            UUIDSerializer.serializer.serialize(metadata.cfId, out, version);
        }

        public CFMetaData deserialize(DataInputPlus in, int version) throws IOException
        {
            UUID cfId = UUIDSerializer.serializer.deserialize(in, version);
            CFMetaData metadata = Schema.instance.getCFMetaData(cfId);
            if (metadata == null)
            {
                String message = String.format("Couldn't find table for cfId %s. If a table was just " +
                        "created, this is likely due to the schema not being fully propagated.  Please wait for schema " +
                        "agreement on table creation.", cfId);
                throw new UnknownColumnFamilyException(message, cfId);
            }

            return metadata;
        }

        public long serializedSize(CFMetaData metadata, int version)
        {
            return UUIDSerializer.serializer.serializedSize(metadata.cfId, version);
        }
    }

    public static class DroppedColumn
    {
        // we only allow dropping REGULAR columns, from CQL-native tables, so the names are always of UTF8Type
        public final String name;
        public final AbstractType<?> type;

        // drop timestamp, in microseconds, yet with millisecond granularity
        public final long droppedTime;

        public DroppedColumn(String name, AbstractType<?> type, long droppedTime)
        {
            this.name = name;
            this.type = type;
            this.droppedTime = droppedTime;
        }

        @Override
        public boolean equals(Object o)
        {
            if (this == o)
                return true;

            if (!(o instanceof DroppedColumn))
                return false;

            DroppedColumn dc = (DroppedColumn) o;

            return name.equals(dc.name) && type.equals(dc.type) && droppedTime == dc.droppedTime;
        }

        @Override
        public int hashCode()
        {
            return Objects.hashCode(name, type, droppedTime);
        }

        @Override
        public String toString()
        {
            return MoreObjects.toStringHelper(this)
                              .add("name", name)
                              .add("type", type)
                              .add("droppedTime", droppedTime)
                              .toString();
        }
    }
}<|MERGE_RESOLUTION|>--- conflicted
+++ resolved
@@ -115,15 +115,10 @@
     // that as convenience to access that column more easily (but we could replace calls by partitionColumns().iterator().next()
     // for those tables in practice).
     private volatile ColumnDefinition compactValueColumn;
-<<<<<<< HEAD
-
     public final DataResource resource;
 
     //For hot path serialization it's often easier to store this info here
     private volatile ColumnFilter allColumnFilter;
-
-=======
->>>>>>> d57875e2
     /*
      * All of these methods will go away once CFMetaData becomes completely immutable.
      */
